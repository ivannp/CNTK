--- conflicted
+++ resolved
@@ -946,7 +946,6 @@
         if (!rtInfo)
             LogicError("unknown magic runtime-object class");
         // form the ConfigRecord for the ComputeNode that corresponds to the operation
-<<<<<<< HEAD
         auto config = make_shared<ConfigRecord>(scope, MakeFailFn(e->location));
         // Note on scope: This config holds the arguments of the XXXNode runtime-object instantiations.
         // When they fetch their parameters, they should only look in this record, not in any parent scope (if they don't find what they are looking for, it's a bug in this routine here).
@@ -1165,406 +1164,6 @@
                 // Like in an [] expression, we do not evaluate at this point, but pass in a lambda to compute on-demand.
                 let & args = argsExpr->args;
                 if (args.size() != lambda->GetNumParams())
-                    Fail(wstrprintf(L"function expects %d parameters, %d were provided", (int)lambda->GetNumParams(), (int)args.size()), argsExpr->location);
-                vector<ConfigValuePtr> argVals(args.size());
-                //bool onlyOneArg = args.size() == 1 && argsExpr->namedArgs.empty();
-                for (size_t i = 0; i < args.size(); i++)    // positional arguments
-                {
-                    let argValExpr = args[i];               // expression to evaluate arg [i]
-                    let argName = lambda->GetParamNames()[i];
-                    argVals[i] = move(MakeEvaluateThunkPtr(argValExpr, scope, exprPath/*TODO??*/, /*onlyOneArg ? L"" :*/ argName));
-                    // Make it a thunked value and pass by rvalue ref since unresolved ConfigValuePtrs may not be copied.
-                    /*this wstrprintf should be gone, this is now the exprName*/
-                    // Note on scope: macro arguments form a scope (ConfigRecord), the expression for an arg does not have access to that scope.
-                    // E.g. F(A,B) is used as F(13,A) then that A must come from outside, it is not the function argument.
-                    // This is a little inconsistent with real records, e.g. [ A = 13 ; B = A ] where this A now does refer to this record.
-                    // However, it is still the expected behavior, because in a real record, the user sees all the other names, while when
-                    // passing args to a function, he does not; and also the parameter names can depend on the specific lambda being used.
-                }
-                // named args are put into a ConfigRecord
-                // We could check whether the named ars are actually accepted by the lambda, but we leave that to Apply() so that the check also happens for lambda calls from CNTK C++ code.
-                let & namedArgs = argsExpr->namedArgs;
-                ConfigLambda::NamedParams namedArgVals;
-                // TODO: no scope here? ^^ Where does the scope come in? Maybe not needed since all values are already resolved? Document this!
-                for (let namedArg : namedArgs)
-                {
-                    let id = namedArg.first;                // id of passed in named argument
-                    let location = namedArg.second.first;   // location of expression
-                    let expr = namedArg.second.second;      // expression of named argument
-                    namedArgVals[id] = move(MakeEvaluateThunkPtr(expr, scope, exprPath/*TODO??*/, id));
-                    // the thunk is evaluated when/if the passed actual value is ever used the first time
-                    // This array owns the Thunk, and passes it by styd::move() to Apply, since it is not allowed to copy unresolved ConfigValuePtrs.
-                    // Note on scope: same as above.
-                    // E.g. when a function declared as F(A=0,B=0) is called as F(A=13,B=A), then A in B=A is not A=13, but anything from above.
-                    // For named args, it is far less clear whether users would expect this. We still do it for consistency with positional args, which are far more common.
-                }
-                // call the function!
-                return lambda->Apply(move(argVals), move(namedArgVals), exprPath);
-            }
-            // --- variable access
-            else if (e->op == L"[]")                                                // === record (-> ConfigRecord)
-            {
-                let newScope = make_shared<ConfigRecord>(scope, MakeFailFn(e->location));   // new scope: inside this record, all symbols from above are also visible
-                // ^^ The failfn here will be used if C++ code uses operator[] to retrieve a value. It will report the text location where the record was defined.
-                // create an entry for every dictionary entry.
-                // We do not evaluate the members at this point.
-                // Instead, as the value, we keep the ExpressionPtr itself wrapped in a lambda that evaluates that ExpressionPtr to a ConfigValuePtr when called.
-                // Members are evaluated on demand when they are used.
-                for (let & entry : e->namedArgs)
-                {
-                    let & id = entry.first;
-                    let & expr = entry.second.second;             // expression to compute the entry
-                    newScope->Add(id, MakeFailFn(entry.second.first/*loc of id*/), MakeEvaluateThunkPtr(expr, newScope/*scope*/, exprPath/*TODO??*/, id));
-                    // Note on scope: record assignments are like a "let rec" in F#/OCAML. That is, all record members are visible to all
-                    // expressions that initialize the record members. E.g. [ A = 13 ; B = A ] assigns B as 13, not to a potentially outer A.
-                    // (To explicitly access an outer A, use the slightly ugly syntax ...A)
-                }
-                // BUGBUG: wrong text location passed in. Should be the one of the identifier, not the RHS. NamedArgs store no location for their identifier.
-                return ConfigValuePtr(newScope, MakeFailFn(e->location), exprPath);
-            }
-            else if (e->op == L"id") return ResolveIdentifier(e->id, e->location, scope);   // === variable/macro access within current scope
-            else if (e->op == L".")                                                         // === variable/macro access in given ConfigRecord element
-            {
-                let & recordExpr = e->args[0];
-                return RecordLookup(recordExpr, e->id, e->location, scope/*for evaluating recordExpr*/, exprPath);
-            }
-            // --- arrays
-            else if (e->op == L":")                                                         // === array expression (-> ConfigArray)
-            {
-                // this returns a flattened list of all members as a ConfigArray type
-                let arr = make_shared<ConfigArray>();       // note: we could speed this up by keeping the left arg and appending to it
-                for (size_t i = 0; i < e->args.size(); i++) // concatenate the two args
-                {
-                    let & expr = e->args[i];
-                    let item = Evaluate(expr, scope, exprPath, wstrprintf(L"[%d]", i));           // result can be an item or a vector
-                    if (item.Is<ConfigArray>())
-                        arr->Append(item.AsRef<ConfigArray>());     // append all elements (this flattens it)
-                    else
-                        arr->Append(item);
-                }
-                return ConfigValuePtr(arr, MakeFailFn(e->location), exprPath);  // location will be that of the first ':', not sure if that is best way
-            }
-            else if (e->op == L"array")                                                     // === array constructor from lambda function
-            {
-                let & firstIndexExpr = e->args[0];    // first index
-                let & lastIndexExpr  = e->args[1];    // last index
-                let & initLambdaExpr = e->args[2];    // lambda to initialize the values
-                let firstIndex = ToInt(Evaluate(firstIndexExpr, scope, exprPath, L"array_first"), firstIndexExpr);
-                let lastIndex  = ToInt(Evaluate(lastIndexExpr,  scope, exprPath, L"array_last"),  lastIndexExpr);
-                let lambda = AsPtr<ConfigLambda>(Evaluate(initLambdaExpr, scope, exprPath, L"_initializer"), initLambdaExpr, L"function");
-                if (lambda->GetNumParams() != 1)
-                    Fail(L"'array' requires an initializer function with one argument (the index)", initLambdaExpr->location);
-                // At this point, we must know the dimensions and the initializer lambda, but we don't need to know all array elements.
-                // Resolving array members on demand allows recursive access to the array variable, e.g. h[t] <- f(h[t-1]).
-                // create a vector of Thunks to initialize each value
-                vector<ConfigValuePtr> elementThunks;
-                for (int index = firstIndex; index <= lastIndex; index++)
-                {
-                    let indexValue = MakePrimitiveConfigValuePtr((double)index, MakeFailFn(e->location), exprPath/*never needed*/);           // index as a ConfigValuePtr
-                    let elemExprPath = exprPath.empty() ? L"" : wstrprintf(L"%ls[%d]", exprPath.c_str(), index);    // expression name shows index lookup
-                    let initExprPath = exprPath.empty() ? L"" : wstrprintf(L"_lambda");    // expression name shows initializer with arg
-                    // create a lambda that realizes this array element
-                    function<ConfigValuePtr()> f = [indexValue, initLambdaExpr, scope, elemExprPath, initExprPath]()   // lambda that computes this value of 'expr'
-                    {
-                        if (trace)
-                            TextLocation::PrintIssue(vector<TextLocation>(1, initLambdaExpr->location), L"", wstrprintf(L"index %d", (int)indexValue).c_str(), L"executing array initializer thunk");
-                        // apply initLambdaExpr to indexValue and return the resulting value
-                        let initLambda = AsPtr<ConfigLambda>(Evaluate(initLambdaExpr, scope, initExprPath, L""), initLambdaExpr, L"function");  // get the function itself (most of the time just a simple name)
-                        vector<ConfigValuePtr> argVals(1, indexValue);              // create an arg list with indexValue as the one arg
-                        // TODO: where does the current scope come in? Aren't we looking up in namedArgs directly?
-                        let value = initLambda->Apply(move(argVals), ConfigLambda::NamedParams(), elemExprPath);
-                        // TODO: change this ^^ to the const & version of Apply() once it is there
-                        return value;   // this is a great place to set a breakpoint!
-                    };
-                    elementThunks.push_back(ConfigValuePtr::MakeThunk(f, MakeFailFn(initLambdaExpr->location), elemExprPath/*TODO??*/));
-                }
-                auto arr = make_shared<ConfigArray>(firstIndex, move(elementThunks));
-                return ConfigValuePtr(arr, MakeFailFn(e->location), exprPath);
-            }
-            else if (e->op == L"[")                                         // === access array element by index
-            {
-                let arrValue = Evaluate(e->args[0], scope, exprPath, L"_vector");
-                let & indexExpr = e->args[1];
-                let arr = AsPtr<ConfigArray>(arrValue, indexExpr, L"array");
-                let index = ToInt(Evaluate(indexExpr, scope, exprPath, L"_index"), indexExpr);
-                return arr->At(index, MakeFailFn(indexExpr->location)); // note: the array element may be as of now unresolved; this resolved it
-            }
-            // --- unary operators '+' '-' and '!'
-            else if (e->op == L"+(" || e->op == L"-(")                      // === unary operators + and -
-            {
-                let & argExpr = e->args[0];
-                let argValPtr = Evaluate(argExpr, scope, exprPath, e->op == L"+(" ? L"" : L"_negate");
-                // note on exprPath: since - has only one argument, we do not include it in the expessionPath
-                if (argValPtr.Is<Double>())
-                    if (e->op == L"+(") return argValPtr;
-                    else return MakePrimitiveConfigValuePtr(-(double)argValPtr, MakeFailFn(e->location), exprPath);
-                else if (argValPtr.Is<ComputationNodeObject>())   // -ComputationNode becomes NegateNode(arg)
-                    if (e->op == L"+(") return argValPtr;
-                    else return NodeOp(e, argValPtr, ConfigValuePtr(), scope, exprPath);
-                else
-                    Fail(L"operator '" + e->op.substr(0, 1) + L"' cannot be applied to this operand (which has type " + msra::strfun::utf16(argValPtr.TypeName()) + L")", e->location);
-            }
-            else if (e->op == L"!(")                                        // === unary operator !
-            {
-                let arg = ToBoolean(Evaluate(e->args[0], scope, exprPath, L"_not"), e->args[0]);
-                return MakePrimitiveConfigValuePtr(!arg, MakeFailFn(e->location), exprPath);
-            }
-            // --- regular infix operators such as '+' and '=='
-            else
-            {
-                let opIter = infixOps.find(e->op);
-                if (opIter == infixOps.end())
-                    LogicError("e->op " + utf8(e->op) + " not implemented");
-                let & functions = opIter->second;
-                let & leftArg = e->args[0];
-                let & rightArg = e->args[1];
-                let leftValPtr  = Evaluate(leftArg,  scope, exprPath, L"/*" + e->op + L"*/left");
-                let rightValPtr = Evaluate(rightArg, scope, exprPath, L"/*" + e->op + L"*/right");
-                if (leftValPtr.Is<Double>() && rightValPtr.Is<Double>())
-                    return functions.NumbersOp(e, leftValPtr, rightValPtr, scope, exprPath);
-                else if (leftValPtr.Is<String>() && rightValPtr.Is<String>())
-                    return functions.StringsOp(e, leftValPtr, rightValPtr, scope, exprPath);
-                else if (leftValPtr.Is<Bool>() && rightValPtr.Is<Bool>())
-                    return functions.BoolOp(e, leftValPtr, rightValPtr, scope, exprPath);
-                // ComputationNode is "magic" in that we map *, +, and - to know classes of fixed names.
-                else if (leftValPtr.Is<ComputationNodeObject>() && rightValPtr.Is<ComputationNodeObject>())
-                    return functions.ComputeNodeOp(e, leftValPtr, rightValPtr, scope, exprPath);
-                else if (leftValPtr.Is<ComputationNodeObject>() && rightValPtr.Is<Double>())
-                    return functions.ComputeNodeOp(e, leftValPtr, rightValPtr, scope, exprPath);
-                else if (leftValPtr.Is<Double>() && rightValPtr.Is<ComputationNodeObject>())
-                    return functions.ComputeNodeOp(e, leftValPtr, rightValPtr, scope, exprPath);
-                // TODO: DictOp  --maybe not; maybedo this in ModelMerger class instead
-                else
-                    InvalidInfixOpTypes(e);
-            }
-            //LogicError("should not get here");
-        }
-        catch (ConfigError & err)
-        {
-            // in case of an error, we keep track of all parent locations in the parse as well, to make it easier for the user to spot the error
-            err.AddLocation(e->location);
-            throw;
-        }
-    }
-=======
-        auto config = make_shared<ConfigRecord>(scope, MakeFailFn(e->location));
-        // Note on scope: This config holds the arguments of the XXXNode runtime-object instantiations.
-        // When they fetch their parameters, they should only look in this record, not in any parent scope (if they don't find what they are looking for, it's a bug in this routine here).
-        // The values themselves are already in ConfigValuePtr form, so we won't need any scope lookups there either.
-        config->Add(L"operation", MakeFailFn(e->location), ConfigValuePtr(make_shared<String>(operationName), MakeFailFn(e->location), exprPath));
-        vector<ConfigValuePtr> inputs;
-        if (operationName == L"Scale")
-        {
-            // if we scale, the first operand is a Double, and we must convert that into a 1x1 Constant
-            auto constantConfig = make_shared<ConfigRecord>(config, MakeFailFn(e->location));
-            let leftFailFn = leftVal.GetFailFn();   // report any error for this Constant object as belonging to the scalar factor's expression
-            constantConfig->Add(L"operation", leftFailFn, ConfigValuePtr(make_shared<String>(L"Constant"), leftFailFn, exprPath));
-            let one = MakePrimitiveConfigValuePtr(1.0, leftVal.GetFailFn(), exprPath);
-            constantConfig->Add(L"rows",      leftFailFn , one);
-            constantConfig->Add(L"cols",      leftFailFn , one);
-            constantConfig->Add(L"value",     leftFailFn , leftVal);
-            let value = ConfigValuePtr(rtInfo->construct(constantConfig), leftFailFn, exprPath);
-            let valueWithName = dynamic_cast<HasName*>(value.get());
-            if (valueWithName)
-                valueWithName->SetName(value.GetExpressionName());
-            leftVal = value;            // and that's our actual left value
-        }
-        inputs.push_back(leftVal);
-        if (operationName != L"Negate") // Negate only has one input (rightVal is a nullptr)
-            inputs.push_back(rightVal);
-        config->Add(L"inputs", leftVal.GetFailFn(), ConfigValuePtr(make_shared<ConfigArray>(0, move(inputs)), leftVal.GetFailFn(), exprPath));
-        config->Add(L"tag",    leftVal.GetFailFn(), ConfigValuePtr(make_shared<String>(), leftVal.GetFailFn(), exprPath)); // infix nodes have no tag
-        // instantiate the ComputationNode
-        let value = ConfigValuePtr(rtInfo->construct(config), MakeFailFn(e->location), exprPath);
-        let valueWithName = dynamic_cast<HasName*>(value.get());
-        if (valueWithName)
-            valueWithName->SetName(value.GetExpressionName());
-        return value;
-    };
-    static ConfigValuePtr BadOp(const ExpressionPtr & e, ConfigValuePtr, ConfigValuePtr, const IConfigRecordPtr &, const wstring &) { InvalidInfixOpTypes(e); };
-
-    // lookup table for infix operators
-    // This lists all infix operators with lambdas for evaluating them.
-    static map<wstring, InfixOps> infixOps =
-    {
-        // NumbersOp StringsOp BoolOp ComputeNodeOp DictOp  TODO: this comment is incomplete
-        { L"*",  InfixOps(NumOp, BadOp, BadOp,  NodeOp, BadOp) },
-        { L"/",  InfixOps(NumOp, BadOp, BadOp,  BadOp,  BadOp) },
-        { L".*", InfixOps(BadOp, BadOp, BadOp,  NodeOp, BadOp) },
-        { L"**", InfixOps(NumOp, BadOp, BadOp,  BadOp,  BadOp) },
-        { L"%",  InfixOps(NumOp, BadOp, BadOp,  BadOp,  BadOp) },
-        { L"+",  InfixOps(NumOp, StrOp, BadOp,  NodeOp, BadOp) },
-        { L"-",  InfixOps(NumOp, BadOp, BadOp,  NodeOp, BadOp) },
-        { L"==", InfixOps(NumOp, StrOp, BoolOp, BadOp,  BadOp) },
-        { L"!=", InfixOps(NumOp, StrOp, BoolOp, BadOp,  BadOp) },
-        { L"<",  InfixOps(NumOp, StrOp, BoolOp, BadOp,  BadOp) },
-        { L">",  InfixOps(NumOp, StrOp, BoolOp, BadOp,  BadOp) },
-        { L"<=", InfixOps(NumOp, StrOp, BoolOp, BadOp,  BadOp) },
-        { L">=", InfixOps(NumOp, StrOp, BoolOp, BadOp,  BadOp) },
-        { L"&&", InfixOps(BadOp, BadOp, BoolOp, BadOp,  BadOp) },
-        { L"||", InfixOps(BadOp, BadOp, BoolOp, BadOp,  BadOp) },
-        { L"^",  InfixOps(BadOp, BadOp, BoolOp, BadOp,  BadOp) }
-    };
-
-    // -----------------------------------------------------------------------
-    // thunked (delayed) evaluation
-    // -----------------------------------------------------------------------
-
-    // create a lambda that calls Evaluate() on an expr to get or realize its value
-    // Unresolved ConfigValuePtrs (i.e. containing a Thunk) may only be moved, not copied.
-    static ConfigValuePtr MakeEvaluateThunkPtr(const ExpressionPtr & expr, const IConfigRecordPtr & scope, const wstring & exprPath, const wstring & exprId)
-    {
-        function<ConfigValuePtr()> f = [expr, scope, exprPath, exprId]()   // lambda that computes this value of 'expr'
-        {
-            if (trace)
-                TextLocation::Trace(expr->location, msra::strfun::wstrprintf(L"thunk SP=0x%p", &exprPath).c_str(), expr->op.c_str(), (exprPath + L":" + exprId).c_str());
-            let value = Evaluate(expr, scope, exprPath, exprId);
-            return value;   // this is a great place to set a breakpoint!
-        };
-        return ConfigValuePtr::MakeThunk(f, MakeFailFn(expr->location), exprPath);
-    }
-
-    // -----------------------------------------------------------------------
-    // main evaluator function (highly recursive)
-    // -----------------------------------------------------------------------
-
-    // Evaluate()
-    //  - input:  expression
-    //  - output: ConfigValuePtr that holds the evaluated value of the expression
-    //  - secondary inputs:
-    //     - scope: parent ConfigRecord to pass on to nested ConfigRecords we create, for recursive name lookup
-    //     - exprPath, exprId: for forming the expression path
-    // On expression paths:
-    //  - expression path encodes the path through the expression tree
-    //  - this is meant to be able to give ComputationNodes a name for later lookup that behaves the same as looking up an object directly
-    //  - not all nodes get their own path, in particular nodes with only one child, e.g. "-x", that would not be useful to address
-    // Note that returned values may include complex value types like dictionaries (ConfigRecord) and functions (ConfigLambda).
-    // TODO: change ConfigRecordPtr to IConfigRecordPtr if possible, throughout
-    static ConfigValuePtr Evaluate(const ExpressionPtr & e, const IConfigRecordPtr & scope, wstring exprPath, const wstring & exprId)
-    {
-        try // catch clause for this will catch error, inject this tree node's TextLocation, and rethrow
-        {
-            // expression names
-            // Merge exprPath and exprId into one unless one is empty
-            if (!exprPath.empty() && !exprId.empty())
-                exprPath.append(exprPathSeparator);
-            exprPath.append(exprId);
-            // tracing
-            if (trace)
-                TextLocation::Trace(e->location, msra::strfun::wstrprintf(L"eval SP=0x%p", &exprPath).c_str(), e->op.c_str(), exprPath.c_str());
-            // --- literals
-            if (e->op == L"d")       return MakePrimitiveConfigValuePtr(e->d, MakeFailFn(e->location), exprPath);         // === double literal
-            else if (e->op == L"s")  return ConfigValuePtr(make_shared<String>(e->s), MakeFailFn(e->location), exprPath); // === string literal
-            else if (e->op == L"b")  return MakePrimitiveConfigValuePtr(e->b, MakeFailFn(e->location), exprPath);         // === bool literal
-            else if (e->op == L"new")                                                   // === 'new' expression: instantiate C++ runtime object right here
-            {
-                // find the constructor lambda
-                let rtInfo = FindRuntimeTypeInfo(e->id);
-                if (!rtInfo)
-                    Fail(L"unknown runtime type " + e->id, e->location);
-                // form the config record
-                let & dictExpr = e->args[0];
-                let argsExprPath = rtInfo->isConfigRecord ? L"" : exprPath;   // reset expr-name path if object exposes a dictionary
-                let value = ConfigValuePtr(rtInfo->construct(ConfigRecordFromDictExpression(dictExpr, scope, argsExprPath)), MakeFailFn(e->location), exprPath); // this constructs it
-                // if object has a name, we set it
-                let valueWithName = dynamic_cast<HasName*>(value.get());
-                if (valueWithName)
-                    valueWithName->SetName(value.GetExpressionName());
-                return value;   // we return the created but not initialized object as the value, so others can reference it
-            }
-            else if (e->op == L"if")                                                    // === conditional expression
-            {
-                let condition = ToBoolean(Evaluate(e->args[0], scope, exprPath, L"if"), e->args[0]);
-                if (condition)
-                    return Evaluate(e->args[1], scope, exprPath, L"");      // pass exprName through 'if' since only of the two exists
-                else
-                    return Evaluate(e->args[2], scope, exprPath, L"");
-            }
-            // --- functions
-            else if (e->op == L"=>")                                                    // === lambda (all macros are stored as lambdas)
-            {
-                // on scope: The lambda expression remembers the lexical scope of the '=>'; this is how it captures its context.
-                let & argListExpr = e->args[0];           // [0] = argument list ("()" expression of identifiers, possibly optional args)
-                if (argListExpr->op != L"()") LogicError("parameter list expected");
-                let & fnExpr = e->args[1];                // [1] = expression of the function itself
-                let f = [argListExpr, fnExpr, scope, exprPath](vector<ConfigValuePtr> && args, ConfigLambda::NamedParams && namedArgs, const wstring & callerExprPath) -> ConfigValuePtr
-                {
-                    // TODO: document namedArgs--does it have a parent scope? Or is it just a dictionary? Should we just use a shared_ptr<map,ConfigValuPtr>> instead for clarity?
-                    // on exprName
-                    //  - 'callerExprPath' is the name to which the result of the fn evaluation will be assigned
-                    //  - 'exprPath' (outside) is the name of the macro we are defining this lambda under
-                    let & argList = argListExpr->args;
-                    if (args.size() != argList.size()) LogicError("function application with mismatching number of arguments");
-                    // To execute a function body with passed arguments, we
-                    //  - create a new scope that contains all positional and named args
-                    //  - then evaluate the expression with that scope
-                    //  - parent scope for this is the scope of the function definition (captured context)
-                    //    Note that the 'scope' variable in here (we are in a lambda) is the scope of the '=>' expression, that is, the macro definition.
-                    // create a ConfigRecord with param names from 'argList' and values from 'args'
-                    let argScope = make_shared<ConfigRecord>(scope, MakeFailFn(argListExpr->location)); // look up in params first; then proceed upwards in lexical scope of '=>' (captured context)
-                    // Note: ^^ The failfn in the ConfigRecord will report unknown variables by pointing to the location of the argList expression.
-                    // However, as long as we run this lambda inside BrainScript, the access will check by itself and instead print the location of the variable.
-                    // create an entry for every argument value
-                    // Note that these values should normally be thunks since we only want to evaluate what's used.
-                    for (size_t i = 0; i < args.size(); i++)    // positional arguments
-                    {
-                        let argName = argList[i];       // parameter name
-                        if (argName->op != L"id")
-                            LogicError("function parameter list must consist of identifiers");
-                        auto argVal = move(args[i]);    // value of the parameter
-                        let failfn = argVal.GetFailFn();
-                        argScope->Add(argName->id, MakeFailFn(argName->location), move(argVal));
-                        // note: these are expressions for the parameter values; so they must be evaluated in the current scope
-                    }
-                    // also named arguments
-                    for (auto & namedArg : namedArgs)
-                    {
-                        let id = namedArg.first;
-                        auto argVal = move(namedArg.second);
-                        let failfn = argVal.GetFailFn();            // note: do before argVal gets destroyed in the upcoming move()
-                        argScope->Add(id, failfn, move(argVal));    // TODO: is the failfn the right one?
-                    }
-                    // get the macro name for the exprPath
-                    wstring macroId = exprPath;
-                    let pos = macroId.find(exprPathSeparator);
-                    if (pos != wstring::npos)
-                        macroId.erase(0, pos + 1);
-                    // now evaluate the function
-                    return Evaluate(fnExpr, argScope, callerExprPath, L""/*L"[" + macroId + L"]"*/);  // bring args into scope; keep lex scope of '=>' as upwards chain
-                };
-                // positional args
-                vector<wstring> paramNames;
-                let & argList = argListExpr->args;
-                for (let & arg : argList)
-                {
-                    if (arg->op != L"id")
-                        LogicError("function parameter list must consist of identifiers");
-                    paramNames.push_back(arg->id);
-                }
-                // named args
-                // The nammedArgs in the definition lists optional arguments with their default values
-                ConfigLambda::NamedParams namedParams;
-                for (let & namedArg : argListExpr->namedArgs)
-                {
-                    let & id = namedArg.first;
-                    //let & location = namedArg.second.first;   // location of identifier
-                    let & expr = namedArg.second.second;      // expression to evaluate to get default value
-                    namedParams[id] = move(MakeEvaluateThunkPtr(expr, scope/*evaluate default value in context of definition*/, exprPath/*TODO??*/, id));
-                    //namedParams->Add(id, location/*loc of id*/, ConfigValuePtr(MakeEvaluateThunkPtr(expr, scope/*evaluate default value in context of definition*/, exprPath, id), expr->location, exprPath/*TODO??*/));
-                    // the thunk is called if the default value is ever used
-                }
-                return ConfigValuePtr(make_shared<ConfigLambda>(move(paramNames), move(namedParams), f), MakeFailFn(e->location), exprPath);
-            }
-            else if (e->op == L"(")                                         // === apply a function to its arguments
-            {
-                let & lambdaExpr = e->args[0];            // [0] = function
-                let & argsExpr = e->args[1];              // [1] = arguments passed to the function ("()" expression of expressions)
-                let lambda = AsPtr<ConfigLambda>(Evaluate(lambdaExpr, scope, exprPath, L""/*macros are not visible in expression names*/), lambdaExpr, L"function");
-                if (argsExpr->op != L"()") LogicError("argument list expected");
-                // put all args into a vector of values
-                // Like in an [] expression, we do not evaluate at this point, but pass in a lambda to compute on-demand.
-                let & args = argsExpr->args;
-                if (args.size() != lambda->GetNumParams())
                     Fail(wstrprintf(L"function expects %d positional parameters, %d were provided", (int)lambda->GetNumParams(), (int)args.size()), argsExpr->location);
                 vector<ConfigValuePtr> argVals(args.size());
                 //bool onlyOneArg = args.size() == 1 && argsExpr->namedArgs.empty();
@@ -1746,7 +1345,6 @@
             throw;
         }
     }
->>>>>>> 68375d3d
 
     static ConfigValuePtr EvaluateParse(ExpressionPtr e)
     {
