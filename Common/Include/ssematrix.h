--- conflicted
+++ resolved
@@ -1277,18 +1277,8 @@
 template<class ssematrixbase> class ssematrix : public ssematrixbase
 {
     // helpers for SSE-compatible memory allocation
-<<<<<<< HEAD
-#ifdef _MSC_VER
-    static __declspec_noreturn void failed(size_t nbytes) { static/*not thread-safe--for diagnostics only*/ char buf[80] = { 0 }; sprintf_s(buf, "allocation of SSE vector failed (%d bytes)", nbytes); throw std::bad_exception(buf); }
-#endif
-#ifdef __unix__
-    static void failed (size_t nbytes) { static/*not thread-safe--for diagnostics only*/ char buf[80] = { 0 }; sprintf_s (buf, sizeof(buf), "allocation of SSE vector failed (%d bytes)", (int)nbytes); throw std::bad_exception (); }
-#endif
-#ifdef _WIN32
-=======
     static __declspec_noreturn void failed(size_t nbytes) { BadExceptionError("allocation of SSE vector failed (%d bytes)", nbytes); }
 #ifdef _WIN32
->>>>>>> be8d1b9d
     template<typename T> static T * new_sse (size_t nbytes) { T * pv = (T *) _aligned_malloc (nbytes * sizeof (T), 16); if (pv) return pv; failed (nbytes * sizeof (T)); }
     static void delete_sse (void * p) { if (p) _aligned_free (p); }
 #endif
