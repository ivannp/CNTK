//
// <copyright file="utterancesourcemulti.h" company="Microsoft">
//     Copyright (c) Microsoft Corporation.  All rights reserved.
// </copyright>
//
// utterancesourcemulti.h -- implementation of utterancesource.h that supports multiple feature and label sets
//

#pragma once

#include "basetypes.h"                  // for attempt()
#include "htkfeatio.h"                  // for htkmlfreader
#include "latticearchive.h"             // for reading HTK phoneme lattices (MMI training)
#include "minibatchsourcehelpers.h"
#include "minibatchiterator.h"

namespace msra { namespace dbn {

// ---------------------------------------------------------------------------
// minibatchutterancesource -- feature source to provide randomized utterances
// This also implements a frame-wise mode, which is layered on top of the utterance-wise mode
// and thus benefits from its goodies such as corpus-wide high-level randomization and chunk paging.
// ---------------------------------------------------------------------------
class minibatchutterancesourcemulti : public minibatchsource
{
    void operator=(const minibatchutterancesourcemulti & other); // non-assignable
    std::vector<size_t> vdim;                    // feature dimension after augmenting neighhors
    std::vector<size_t> leftcontext;                // number of frames to the left of the target frame in the context window
    std::vector<size_t> rightcontext;               // number of frames to the right of the target frame in the context window
    std::vector<unsigned int> sampperiod;        // (for reference and to check against model)
    std::vector<string> featkind;
    std::vector<size_t> featdim;
    const bool framemode;           // true -> actually return frame-level randomized frames (not possible in lattice mode)
    std::vector<std::vector<size_t>> counts;     // [s] occurence count for all states (used for priors)
    int verbosity;
    // lattice reader
    //const std::vector<unique_ptr<latticesource>> &lattices;
    const latticesource & lattices;

    //std::vector<latticesource> lattices;
    // word-level transcripts (for MMI mode when adding best path to lattices)
     const map<wstring,msra::lattices::lattice::htkmlfwordsequence> & allwordtranscripts; // (used for getting word-level transcripts)
   //std::vector<map<wstring,msra::lattices::lattice::htkmlfwordsequence>> allwordtranscripts; 
    // data store (incl. paging in/out of features and lattices)
    struct utterancedesc            // data descriptor for one utterance
    {
        msra::asr::htkfeatreader::parsedpath parsedpath;    // archive filename and frame range in that file
        size_t classidsbegin;       // index into allclassids[] array (first frame)

        utterancedesc (msra::asr::htkfeatreader::parsedpath && ppath, size_t classidsbegin) : parsedpath (ppath), classidsbegin (classidsbegin) {}

        const wstring & logicalpath() const { return parsedpath; /*type cast will return logical path*/ }
        size_t numframes() const { return parsedpath.numframes(); }
        const wstring key() const                           // key used for looking up lattice (not stored to save space)
        {
            static const wstring emptywstring;
            static const wregex deleteextensionre (L"\\.[^\\.\\\\/:]*$");
            return regex_replace (logicalpath(), deleteextensionre, emptywstring);  // delete extension (or not if none)
        }
    };
    struct utterancechunkdata       // data for a chunk of utterances
    {
        std::vector<utterancedesc> utteranceset;    // utterances in this set
        size_t numutterances() const { return utteranceset.size(); }

        std::vector<size_t> firstframes;    // [utteranceindex] first frame for given utterance
        mutable msra::dbn::matrix frames;   // stores all frames consecutively (mutable since this is a cache)
        size_t totalframes;         // total #frames for all utterances in this chunk
        mutable std::vector<shared_ptr<const latticesource::latticepair>> lattices;   // (may be empty if none)

        // construction
        utterancechunkdata() : totalframes (0) {}
        void push_back (utterancedesc &&/*destructive*/ utt)
        {
            if (isinram())
                throw std::logic_error ("utterancechunkdata: frames already paged into RAM--too late to add data");
            firstframes.push_back (totalframes);
            totalframes += utt.numframes();
            utteranceset.push_back (utt);
        }

        // accessors to an utterance's data
        size_t numframes (size_t i) const { return utteranceset[i].numframes(); }
        size_t getclassidsbegin (size_t i) const { return utteranceset[i].classidsbegin; }
        msra::dbn::matrixstripe getutteranceframes (size_t i) const // return the frame set for a given utterance
        {
            if (!isinram())
                throw std::logic_error ("getutteranceframes: called when data have not been paged in");
            const size_t ts = firstframes[i];
            const size_t n = numframes(i);
            return msra::dbn::matrixstripe (frames, ts, n);
        }
        shared_ptr<const latticesource::latticepair> getutterancelattice (size_t i) const // return the frame set for a given utterance
        {
            if (!isinram())
                throw std::logic_error ("getutteranceframes: called when data have not been paged in");
            return lattices[i];
        }

        // paging
        // test if data is in memory at the moment
        bool isinram() const { return !frames.empty(); }
        // page in data for this chunk
        // We pass in the feature info variables by ref which will be filled lazily upon first read
        void requiredata (string & featkind, size_t & featdim, unsigned int & sampperiod, const latticesource & latticesource, int verbosity=0) const
        {
            if (numutterances() == 0)
                throw std::logic_error ("requiredata: cannot page in virgin block");
            if (isinram())
                throw std::logic_error ("requiredata: called when data is already in memory");
            try             // this function supports retrying since we read from the unrealible network, i.e. do not return in a broken state
            {
                msra::asr::htkfeatreader reader;    // feature reader (we reinstantiate it for each block, i.e. we reopen the file actually)
                // if this is the first feature read ever, we explicitly open the first file to get the information such as feature dimension
                if (featdim == 0)
                {
                    reader.getinfo (utteranceset[0].parsedpath, featkind, featdim, sampperiod);
                    fprintf (stderr, "requiredata: determined feature kind as %d-dimensional '%s' with frame shift %.1f ms\n", featdim, featkind.c_str(), sampperiod / 1e4);
                }
                // read all utterances; if they are in the same archive, htkfeatreader will be efficient in not closing the file
                frames.resize (featdim, totalframes);
                if (!latticesource.empty())
                    lattices.resize (utteranceset.size());
                foreach_index (i, utteranceset)
                {
                    //fprintf (stderr, ".");
                    // read features for this file
                    auto uttframes = getutteranceframes (i);    // matrix stripe for this utterance (currently unfilled)
                    reader.read (utteranceset[i].parsedpath, (const string &) featkind, sampperiod, uttframes);  // note: file info here used for checkuing only
                    // page in lattice data
                    if (!latticesource.empty())
                        latticesource.getlattices (utteranceset[i].key(), lattices[i], uttframes.cols());
                }
                //fprintf (stderr, "\n");
				if (verbosity)
                fprintf (stderr, "requiredata: %d utterances read\n", utteranceset.size());
            }
            catch (...)
            {
                releasedata();
                throw;
            }
        }
        // page out data for this chunk
        void releasedata() const
        {
            if (numutterances() == 0)
                throw std::logic_error ("releasedata: cannot page out virgin block");
            if (!isinram())
                throw std::logic_error ("releasedata: called when data is not memory");
            // release frames
            frames.resize (0, 0);
            // release lattice data
            lattices.clear();
        }
    };
    std::vector<std::vector<utterancechunkdata>> allchunks;          // set of utterances organized in chunks, referred to by an iterator (not an index)
    std::vector<unique_ptr<biggrowablevector<CLASSIDTYPE>>> classids;            // [classidsbegin+t] concatenation of all state sequences
    bool issupervised() const { return !classids.empty(); }
    size_t numutterances;           // total number of utterances
    size_t _totalframes;             // total frames (same as classids.size() if we have labels)
    double timegetbatch;            // [v-hansu] for time measurement
    // sequence in random order of actual use (randomized, where randomization is cached)
    const size_t randomizationrange;// parameter remembered; this is the full window (e.g. 48 hours), not the half window
    size_t currentsweep;            // randomization is currently cached for this sweep; if it changes, rebuild all below
    struct chunk                    // chunk as used in actual processing order (randomized sequence)
    {
        // the underlying chunk (as a non-indexed reference into the chunk set)
        std::vector<utterancechunkdata>::const_iterator uttchunkdata;
        const utterancechunkdata & getchunkdata() const { return *uttchunkdata; }
        size_t numutterances() const { return uttchunkdata->numutterances(); }
        size_t numframes() const { return uttchunkdata->totalframes; }

        // position in utterance-position space
        size_t utteranceposbegin;
        size_t utteranceposend() const { return utteranceposbegin + numutterances(); }

        // position on global time line
        size_t globalts;            // start frame on global timeline (after randomization)
        size_t globalte() const { return globalts + numframes(); }

        // randomization range limits
        size_t windowbegin;         // randomizedchunk index of earliest chunk that utterances in here can be randomized with
        size_t windowend;           // and end index [windowbegin, windowend)
        chunk (std::vector<utterancechunkdata>::const_iterator uttchunkdata, size_t utteranceposbegin, size_t globalts) : uttchunkdata (uttchunkdata), utteranceposbegin (utteranceposbegin), globalts (globalts) {}
    };
    std::vector<std::vector<chunk>> randomizedchunks;  // utterance chunks after being brought into random order (we randomize within a rolling window over them)
    size_t chunksinram;             // (for diagnostics messages)
    struct utteranceref             // describes the underlying random utterance associated with an utterance position
    {
        size_t chunkindex;          // lives in this chunk (index into randomizedchunks[])
        size_t utteranceindex;      // utterance index in that chunk
        size_t numframes;           // (cached since we cannot directly access the underlying data from here)
        size_t globalts;            // start frame in global space after randomization (for mapping frame index to utterance position)
        size_t globalte() const { return globalts + numframes; }            // end frame
        utteranceref (size_t chunkindex, size_t utteranceindex) : chunkindex (chunkindex), utteranceindex (utteranceindex), globalts (SIZE_MAX), numframes (0) {}
        void swap (utteranceref & other)   // used in randomization
        {
            ::swap (chunkindex, other.chunkindex);
            ::swap (utteranceindex, other.utteranceindex);
            assert (globalts == SIZE_MAX && other.globalts == SIZE_MAX && numframes == 0 && other.numframes == 0);    // can only swap before assigning these
        }
    };
    std::vector<utteranceref> randomizedutterancerefs;          // [pos] randomized utterance ids
    std::hash_map<size_t,size_t> randomizedutteranceposmap;     // [globalts] -> pos lookup table
    struct positionchunkwindow       // chunk window required in memory when at a certain position, for controlling paging
    {
        std::vector<chunk>::const_iterator definingchunk;       // the chunk in randomizedchunks[] that defined the utterance position of this utterance
        size_t windowbegin() const { return definingchunk->windowbegin; }
        size_t windowend() const { return definingchunk->windowend; }
        bool isvalidforthisposition (const utteranceref & utt) const
        {
            return utt.chunkindex >= windowbegin() && utt.chunkindex < windowend(); // check if 'utt' lives in is in allowed range for this position
        }
        positionchunkwindow (std::vector<chunk>::const_iterator definingchunk) : definingchunk (definingchunk) {}
    };
    std::vector<positionchunkwindow> positionchunkwindows;      // [utterance position] -> [windowbegin, windowend) for controlling paging

    // frame-level randomization layered on top of utterance chunking (randomized, where randomization is cached)
    struct frameref
    {
#ifdef  _WIN64  // (sadly, the compiler makes this 8 bytes, not 6)
        unsigned short chunkindex;           // lives in this chunk (index into randomizedchunks[])
        unsigned short utteranceindex;       // utterance index in that chunk
        static const size_t maxutterancesperchunk = 65535;
        unsigned short frameindex;           // frame index within the utterance
        static const size_t maxframesperutterance = 65535;
#else   // For Win32, we care to keep it inside 32 bits. We have already encountered setups where that's not enough.
        unsigned int chunkindex : 13;           // lives in this chunk (index into randomizedchunks[])
        unsigned int utteranceindex : 8;        // utterance index in that chunk
        static const size_t maxutterancesperchunk = 255;
        unsigned int frameindex : 11;           // frame index within the utterance
        static const size_t maxframesperutterance = 2047;
#endif
        frameref (size_t ci, size_t ui, size_t fi) : chunkindex ((unsigned short) ci), utteranceindex ((unsigned short) ui), frameindex ((unsigned short) fi)
        {
#ifndef  _WIN64
            static_assert (sizeof (frameref) == 4, "frameref: bit fields too large to fit into 32-bit integer");
#endif
            if (ci == chunkindex && ui == utteranceindex && fi == frameindex)
                return;
            throw std::logic_error ("frameref: bit fields too small");
        }
        frameref() : chunkindex (0), utteranceindex (0), frameindex (0) {}
    };
    biggrowablevector<frameref> randomizedframerefs;  // [globalt-sweepts] -> (chunk, utt, frame) lookup table for randomized frames  --this can be REALLY big!

    // TODO: this may go away if we store classids directly in the utterance data
    template<class VECTOR> class shiftedvector  // accessing a vector with a non-0 starting index
    {
        void operator= (const shiftedvector &);
        VECTOR & v;
        size_t first;
        size_t n;
        void check (size_t i) const { if (i >= n) throw std::logic_error ("shiftedvector: index out of bounds"); }
    public:
        shiftedvector (VECTOR & v, size_t first, size_t n) : v (v), first (first), n (n) { }
        // TODO: the following is not templated--do it if needed; also should return a const reference then
        size_t operator[] (size_t i) const { check (i); return v[first + i]; }
    };
    template<class UTTREF> std::vector<shiftedvector<biggrowablevector<CLASSIDTYPE>>> getclassids (const UTTREF & uttref)  // return sub-vector of classids[] for a given utterance
    {
        std::vector<shiftedvector<biggrowablevector<CLASSIDTYPE>>> allclassids;
        allclassids.empty();

        if (!issupervised())
        {
            foreach_index(i,classids)
                allclassids.push_back(std::move(shiftedvector<biggrowablevector<CLASSIDTYPE>> ((*classids[i]), 0, 0)));
            return allclassids;     // nothing to return
        }
        const auto & chunk = randomizedchunks[0][uttref.chunkindex];
        const auto & chunkdata = chunk.getchunkdata();
        const size_t classidsbegin = chunkdata.getclassidsbegin (uttref.utteranceindex); // index of first state label in global concatenated classids[] array
        const size_t n = chunkdata.numframes (uttref.utteranceindex);
        foreach_index(i,classids)
        {
            if ((*classids[i])[classidsbegin + n] != (CLASSIDTYPE) -1)
                throw std::logic_error ("getclassids: expected boundary marker not found, internal data structure screwed up");
            allclassids.push_back(std::move(shiftedvector<biggrowablevector<CLASSIDTYPE>> ((*classids[i]), classidsbegin, n)));
        }
        return allclassids;   // nothing to return
    }
public:
    // constructor
    // Pass empty labels to denote unsupervised training (so getbatch() will not return uids).
    // This mode requires utterances with time stamps.
    minibatchutterancesourcemulti (const std::vector<std::vector<wstring>> & infiles, const std::vector<map<wstring,std::vector<msra::asr::htkmlfentry>>> & labels,
                              std::vector<size_t> vdim, std::vector<size_t> udim, std::vector<size_t> leftcontext, std::vector<size_t> rightcontext, size_t randomizationrange,
                              const latticesource & lattices, const map<wstring,msra::lattices::lattice::htkmlfwordsequence> & allwordtranscripts, const bool framemode)
        : vdim (vdim), leftcontext(leftcontext), rightcontext(rightcontext), sampperiod (0), featdim (0), randomizationrange (randomizationrange), currentsweep (SIZE_MAX),
          lattices (lattices), allwordtranscripts (allwordtranscripts), framemode (framemode), chunksinram (0), timegetbatch (0), verbosity(2)    
        // [v-hansu] change framemode (lattices.empty()) into framemode (false) to run utterance mode without lattice
        // you also need to change another line, search : [v-hansu] comment out to run utterance mode without lattice
    {    
        // process infiles to know dimensions of things (but not loading features)
        std::vector<utterancedesc> utteranceset;// read all utterances to here first; at the end, distribute to chunks
        utteranceset.reserve (infiles.size());
        size_t nomlf = 0;                       // number of entries missing in MLF (diagnostics)
        size_t nolat = 0;                       // number of entries missing in lattice archive (diagnostics)
        std::vector<size_t> numclasses;                  // number of output classes as found in the label file (diagnostics)
        _totalframes = 0;
        wstring key;
        size_t numutts=0;
        
        std::vector<bool>uttisvalid; // boolean flag to check that utterance is valid. valid means number of 
                                     //frames is consistent across all feature and label streams
        std::vector<size_t>uttduration; // track utterance durations to determine utterance validity

        std::vector<size_t> classidsbegin;
        if (!lattices.empty())
        {
            LogicError("lattices not supported in utterancereadermulti");
        }

        allchunks = std::vector<std::vector<utterancechunkdata>>(infiles.size(), std::vector<utterancechunkdata>());
        featdim = std::vector<size_t>(infiles.size(), 0);
        sampperiod = std::vector<unsigned int>(infiles.size(), 0);
        featkind = std::vector<string>(infiles.size(), "");
        
        numclasses = std::vector<size_t>(labels.size(), 0);
        counts = std::vector<std::vector<size_t>>(labels.size(), std::vector<size_t>());
        
        foreach_index (i, labels)
        {
            classids.push_back(unique_ptr<biggrowablevector<CLASSIDTYPE>>(new biggrowablevector<CLASSIDTYPE>()));
            //std::pair<std::vector<wstring>,std::vector<wstring>> latticetocs;
            //std::unordered_map<std::string,size_t> modelsymmap;
            //lattices.push_back(shared_ptr<latticesource>(new latticesource(latticetocs, modelsymmap)));
        }

<<<<<<< HEAD
        // m is index for feature stream
        // i is index for files within a stream (items in SCP file)
        foreach_index(m, infiles){
            allchunks.push_back(std::vector<utterancechunkdata>());
            featdim.push_back(0); // initialize
            sampperiod.push_back(0);
            featkind.push_back("");
        }

        // first check consistency across feature streams
        // We'll go through the SCP files for each stream to make sure the duration is consistent
        // If not, we'll plan to ignore the utterance, and inform the user
        foreach_index(m, infiles){
            if (m == 0){
                numutts = infiles[m].size();
                uttisvalid = std::vector<bool>(numutts, true);
                uttduration = std::vector<size_t>(numutts, 0);
            }
            else if (infiles[m].size()!=numutts)
                throw std::runtime_error("minibatchutterancesourcemulti: all feature files must have same number of utterances");

            foreach_index(i, infiles[m]){
                utterancedesc utterance(msra::asr::htkfeatreader::parsedpath(infiles[m][i]), 0);  //mseltzer - is this foolproof for multiio? is classids always non-empty? 
                const size_t uttframes = utterance.numframes(); // will throw if frame bounds not given --required to be given in this mode
                // we need at least 2 frames for boundary markers to work
                if (uttframes < 2)
                    throw std::runtime_error("minibatchutterancesource: utterances < 2 frames not supported");
                if (uttframes > frameref::maxframesperutterance)
                {
                    fprintf(stderr, "minibatchutterancesource: skipping %d-th file (%d frames) because it exceeds max. frames (%d) for frameref bit field: %S", i, uttframes, frameref::maxframesperutterance, key.c_str());
                    uttduration[i] = 0;
                    uttisvalid[i] = false;
                }
                else{
                    if (m == 0){
                        uttduration[i] = uttframes;
                        uttisvalid[i] = true;
                    }
                    else if (uttduration[i] != uttframes){
                        fprintf(stderr, "minibatchutterancesource: skipping %d-th file due to inconsistency in duration in different feature streams (%d vs %d frames)", i, uttduration[i], uttframes);
                        uttduration[i] = 0;
                        uttisvalid[i] = false;
                    }
                }
            }
        }
        size_t invalidutts=0;
        foreach_index(i, uttisvalid){
            if (!uttisvalid[i])
                invalidutts++;
        }
        if (invalidutts > uttisvalid.size() / 2)
            throw std::runtime_error("minibatchutterancesource: too many files not found in with inconsistent durations, assuming broken configuration\n");
        else if (invalidutts>0)
            fprintf(stderr, "Found inconsistent durations across feature streams in %d out of %d files.", invalidutts, uttisvalid.size());
=======
        
        // first check consistency across feature streams
        // We'll go through the SCP files for each stream to make sure the duration is consistent
        // If not, we'll plan to ignore the utterance, and inform the user
                // m indexes the feature stream
                // i indexes the files within a stream, i.e. in the SCP file)
        foreach_index(m, infiles){
            if (m == 0){
                numutts = infiles[m].size();
                uttisvalid = std::vector<bool>(numutts, true);
                uttduration = std::vector<size_t>(numutts, 0);
            }
            else if (infiles[m].size()!=numutts)
                throw std::runtime_error("minibatchutterancesourcemulti: all feature files must have same number of utterances");

            foreach_index(i, infiles[m]){
                utterancedesc utterance(msra::asr::htkfeatreader::parsedpath(infiles[m][i]), 0);  //mseltzer - is this foolproof for multiio? is classids always non-empty? 
                const size_t uttframes = utterance.numframes(); // will throw if frame bounds not given --required to be given in this mode
                // we need at least 2 frames for boundary markers to work
                if (uttframes < 2)
                    throw std::runtime_error("minibatchutterancesource: utterances < 2 frames not supported");
                if (uttframes > frameref::maxframesperutterance)
                {
                            fprintf(stderr, "minibatchutterancesource: skipping %d-th file (%d frames) because it exceeds max. frames (%d) for frameref bit field: %S\n", i, uttframes, frameref::maxframesperutterance, key.c_str());
                    uttduration[i] = 0;
                    uttisvalid[i] = false;
                }
                else{
                    if (m == 0){
                        uttduration[i] = uttframes;
                        uttisvalid[i] = true;
                    }
                    else if (uttduration[i] != uttframes){
                                fprintf(stderr, "minibatchutterancesource: skipping %d-th file due to inconsistency in duration in different feature streams (%d vs %d frames)\n", i, uttduration[i], uttframes);
                        uttduration[i] = 0;
                        uttisvalid[i] = false;
                    }
                }
            }
        }
        size_t invalidutts=0;
        foreach_index(i, uttisvalid){
            if (!uttisvalid[i])
                invalidutts++;
        }
        if (invalidutts > uttisvalid.size() / 2)
                    throw std::runtime_error("minibatchutterancesource: too many files with inconsistent durations, assuming broken configuration\n");
        else if (invalidutts>0)
                    fprintf(stderr, "Found inconsistent durations across feature streams in %d out of %d files\n", invalidutts, uttisvalid.size());
>>>>>>> a48278ae


        // now process the features and labels
        size_t utterancesetsize = 0;
        foreach_index (m, infiles)
        {
            utteranceset.clear();
                    //if (m==0)
                    //    numutts = infiles[m].size();
                    //else
                    //    if (infiles[m].size()!=numutts)
                    //        throw std::runtime_error("minibatchutterancesourcemulti: all feature files must have same number of utterances\n");
            if (m==0)
                classidsbegin.clear();

            foreach_index (i, infiles[m])
            {
                if (i % (infiles[m].size() / 100 + 1) == 0) { fprintf (stderr, "."); fflush (stderr); }
                // build utterance descriptor
                if (m == 0 && !labels.empty())
                    classidsbegin.push_back(classids[0]->size());
                    
                if (uttisvalid[i]){
                utterancedesc utterance (msra::asr::htkfeatreader::parsedpath (infiles[m][i]), labels.empty() ? 0 : classidsbegin[i] );  //mseltzer - is this foolproof for multiio? is classids always non-empty? 
                const size_t uttframes = utterance.numframes(); // will throw if frame bounds not given --required to be given in this mode
                    assert(uttframes == uttduration[i]); // ensure nothing funky happened
                    // already performed these checks above
                    // we need at least 2 frames for boundary markers to work
                    //if (uttframes < 2)
                    //    throw std::runtime_error ("minibatchutterancesource: utterances < 2 frames not supported");
                    //if (uttframes > frameref::maxframesperutterance)
                    //{
                    //    fprintf (stderr, "minibatchutterancesource: skipping %d-th file (%d frames) because it exceeds max. frames (%d) for frameref bit field: %S", i, uttframes, frameref::maxframesperutterance, key.c_str());
                    //    continue;
                    //}

                // check whether we have the ref transcript
                //auto labelsiter = labels[0].end();
                bool lacksmlf = true;
                if (!labels.empty())    // empty means unsupervised mode (don't load any)
                {
                    key = utterance.key();
                    // check if labels are available (if not, it normally means that no path was found in realignment)
                    auto labelsiter = labels[0].find (key);
                    //const bool lacksmlf = (labelsiter == labels[0].end());
                    lacksmlf = (labelsiter == labels[0].end());
                    if (lacksmlf)
                        if (nomlf++ < 5)
                            fprintf (stderr, " [no labels for  %S]", key.c_str());
                    // check if lattice is available (when in lattice mode)
                    // TODO: also check the #frames here; requires a design change of the TOC format & a rerun
                    const bool lackslat = !lattices.empty() && !lattices.haslattice (key); // ('true' if we have no lattices)
                    if (lackslat)
                        if (nolat++ < 5)
                            fprintf (stderr, " [no lattice for %S]", key.c_str());
                    // skip if either one is missing
                        if (lacksmlf || lackslat){
                            uttisvalid[i] = false;
                        continue;   // skip this utterance at all
                }
                    }
                // push the label sequence into classids[], since we already looked it up
                // TODO: we can store labels more efficiently now since we don't do frame-wise random access anymore.
    
                // OK, utterance has all we need --remember it

                if (m==0)
                {
                    if (!labels.empty() && !lacksmlf)
                    //if (!labels.empty() && labelsiter != labels[0].end())
                    {
                        // first verify that all the label files have the proper duration
                        foreach_index(j, labels)
                        {
                            const auto & labseq = labels[j].find(key)->second;
                            // check if durations match; skip if not
                            size_t labframes = labseq.empty() ? 0 : (labseq[labseq.size() - 1].firstframe + labseq[labseq.size() - 1].numframes);
                            if (labframes != uttframes)
                            {
                                fprintf(stderr, " [duration mismatch (%d in label vs. %d in feat file), skipping %S]", labframes, uttframes, key.c_str());
                                nomlf++;
                                    uttisvalid[i] = false;
                                    //continue;   // skip this utterance at all
                                    break;
                            }
                        }
                            if (uttisvalid[i])
                            {
                            utteranceset.push_back(std::move(utterance));
                            _totalframes += uttframes;
                            // then parse each mlf if the durations are consistent
                            foreach_index(j, labels)
                            {
                                const auto & labseq = labels[j].find(key)->second;
                                // expand classid sequence into flat array
                                foreach_index(i, labseq)
                                {
                                    const auto & e = labseq[i];
                                    if ((i > 0 && labseq[i - 1].firstframe + labseq[i - 1].numframes != e.firstframe) || (i == 0 && e.firstframe != 0))
                                        throw std::runtime_error(msra::strfun::strprintf("minibatchutterancesource: labels not in consecutive order MLF in label set: %S", key.c_str()));
                                    if (e.classid >= udim[j])
                                        throw std::runtime_error(msra::strfun::strprintf("minibatchutterancesource: class id %d exceeds model output dimension %d in file %S", e.classid, udim, key.c_str()));
                                    if (e.classid != (CLASSIDTYPE)e.classid)
                                        throw std::runtime_error("CLASSIDTYPE has too few bits");
                                    for (size_t t = e.firstframe; t < e.firstframe + e.numframes; t++)
                                        classids[j]->push_back((CLASSIDTYPE)e.classid);
                                    numclasses[j] = max(numclasses[j], 1u + e.classid);
                                    counts[j].resize(numclasses[j], 0);
                                    counts[j][e.classid] += e.numframes;
                                }

                                classids[j]->push_back((CLASSIDTYPE)-1);  // append a boundary marker marker for checking

                                if (!labels[j].empty() && classids[j]->size() != _totalframes + utteranceset.size())
                                    throw std::logic_error(msra::strfun::strprintf("minibatchutterancesource: label duration inconsistent with feature file in MLF label set: %S", key.c_str()));
                                assert(labels[j].empty() || classids[j]->size() == _totalframes + utteranceset.size());
                            }
                        }
                    }
                    else{
                            assert(classids.empty() && labels.empty());
                            utteranceset.push_back(std::move(utterance));
                            _totalframes += uttframes;
                    }
                }
<<<<<<< HEAD
                    else if (uttisvalid[i])
=======
                            else
>>>>>>> a48278ae
                    {
                        utteranceset.push_back(std::move(utterance));
                    }
                }
            }
            if (m == 0) 
                utterancesetsize = utteranceset.size();
            else 
                assert(utteranceset.size() == utterancesetsize);
            
            fprintf (stderr, "feature set %d: %d frames in %d out of %d utterances\n", m, _totalframes, utteranceset.size(),infiles[m].size());

            if (!labels.empty()){
                foreach_index (j, labels){
                    biggrowablevector<CLASSIDTYPE> & cid = *classids[j];
                    foreach_index (i, utteranceset){
                        //if ((*classids[j])[utteranceset[i].classidsbegin + utteranceset[i].numframes()] != (CLASSIDTYPE) -1)
                        //printf("index = %d\n",utteranceset[i].classidsbegin + utteranceset[i].numframes());
                        //printf("cid[index] = %d\n",cid[utteranceset[i].classidsbegin + utteranceset[i].numframes()]);
                        //printf("CLASSIDTYPE(-1) = %d\n",(CLASSIDTYPE) -1);
                        if (cid[utteranceset[i].classidsbegin + utteranceset[i].numframes()] != (CLASSIDTYPE) -1)
                            throw std::logic_error ("minibatchutterancesource: classids[] out of sync");
                    }
                }
            }
            if (nomlf + nolat > 0)
            {
                fprintf (stderr, "minibatchutterancesource: out of %d files, %d files not found in label set and %d have no lattice\n", infiles[0].size(), nomlf, nolat);
                if (nomlf + nolat > infiles[m].size() / 2)
                    throw std::runtime_error ("minibatchutterancesource: too many files not found in label set--assuming broken configuration\n");
            }
            if (m==0) {foreach_index(j, numclasses) { fprintf(stderr,"label set %d: %d classes\n",j, numclasses[j]); } }
            // distribute them over chunks
            // We simply count off frames until we reach the chunk size.
            // Note that we first randomize the chunks, i.e. when used, chunks are non-consecutive and thus cause the disk head to seek for each chunk.
            const size_t framespersec = 100;                    // we just assume this; our efficiency calculation is based on this
                        const size_t chunkframes = 15 * 60 * framespersec;  // number of frames to target for each chunk
            // Loading an initial 24-hour range will involve 96 disk seeks, acceptable.
            // When paging chunk by chunk, chunk size ~14 MB.
            std::vector<utterancechunkdata> & thisallchunks = allchunks[m];

            thisallchunks.resize (0);
            thisallchunks.reserve (_totalframes / chunkframes);

            foreach_index (i, utteranceset)
            {
                // if exceeding current entry--create a new one
                // I.e. our chunks are a little larger than wanted (on av. half the av. utterance length).
                if (thisallchunks.empty() || thisallchunks.back().totalframes > chunkframes || thisallchunks.back().numutterances() >= frameref::maxutterancesperchunk)
                    thisallchunks.push_back (utterancechunkdata());
                // append utterance to last chunk
                utterancechunkdata & currentchunk = thisallchunks.back();
                currentchunk.push_back (std::move (utteranceset[i]));    // move it out from our temp array into the chunk
                // TODO: above push_back does not actually 'move' because the internal push_back does not accept that
            }
            numutterances = utteranceset.size();
            fprintf (stderr, "minibatchutterancesource: %d utterances grouped into %d chunks, av. chunk size: %.1f utterances, %.1f frames\n",
                numutterances, thisallchunks.size(), numutterances / (double) thisallchunks.size(), _totalframes / (double) thisallchunks.size());
            // Now utterances are stored exclusively in allchunks[]. They are never referred to by a sequential utterance id at this point, only by chunk/within-chunk index.
        }
        // preliminary mem allocation for frame references (if in frame mode)
        if (framemode)
            randomizedframerefs.resize (_totalframes);
    }

private:
    // shuffle a vector into random order by randomly swapping elements

    template<typename VECTOR> static void randomshuffle (VECTOR & v, size_t randomseed)
    {
        if (v.size() > RAND_MAX * (size_t) RAND_MAX)
            throw std::runtime_error ("randomshuffle: too large set: need to change to different random generator!");
        srand ((unsigned int) randomseed);
        foreach_index (i, v)
        {
            // pick a random location
            const size_t irand = msra::dbn::rand (0, v.size());

            // swap element i with it
            if (irand == (size_t) i)
                continue;
            ::swap (v[i], v[irand]);
        }
    }
#if 0
    template<typename VECTOR> static void randomshuffle(std::vector<VECTOR &> v, size_t randomseed)
    {
        foreach_index(j, v)
        {
           if (v[j].size() > RAND_MAX * (size_t) RAND_MAX)
            throw std::runtime_error ("randomshuffle: too large set: need to change to different random generator!");
        }
        srand ((unsigned int) randomseed);
        
        foreach_index (i, v[0])
        {
           // pick a random location
            const size_t irand = msra::dbn::rand (0, v[0].size());

            foreach_index(j, v){
            // swap element i with it
                if (irand == (size_t) i)
                    continue;
                ::swap (v[j][i], v[j][irand]);
            }
        }
    }
#endif //0
    static void checkoverflow (size_t fieldval, size_t targetval, const char * fieldname)
    {
        if (fieldval != targetval)
            throw std::runtime_error (msra::strfun::strprintf ("checkoverflow: bit field %s too small for value 0x%x (cut from 0x%x)", fieldname, targetval, fieldval));
    }

    // helper for testing whether a swapped frame position is valid (w.r.t. beign in RAM when being at position 't')
    bool isframepositionvalid (const size_t t, const biggrowablevector<unsigned short> & ttochunk) const
    {
        // look up valid range for time position
        const size_t positionchunkindex = ttochunk[t];              // position 't' lies within this original chunk (relationship is monotonous, not random)
        const auto & chunk = randomizedchunks[0][positionchunkindex];
        // get in-RAM chunk range for this frame position (shared across all frame positions within the same chunk)
        const size_t poswindowbegin = chunk.windowbegin;            // rolling window over chunks (which under the hood have been randomized)
        const size_t poswindowend =   chunk.windowend;
        // Chunk implies that if we are at position 't', we are guaranteed to have chunks [poswindowbegin, poswindowend) in RAM.

        // now see if the randomized location is within that window
        const size_t actualchunkindexforpos = randomizedframerefs[t].chunkindex;    // where this frame pos has been mapped to
        return actualchunkindexforpos >= poswindowbegin && actualchunkindexforpos < poswindowend;
        // We only need to test the chunk index. Utterance and frame can be randomized within a chunk as we want, as long it is in RAM.
    }

    // big long helper to update all cached randomization information
    // This is a rather complex process since we randomize on two levels:
    //  - chunks of consecutive data in the feature archive
    //  - within a range of chunks that is paged into RAM
    //     - utterances (in utt mode), or
    //     - frames (in frame mode)
    // The 'globalts' parameter is the start time that triggered the rerandomization; it is NOT the base time of the randomized area.
    size_t lazyrandomization (const size_t globalts)
    {
        const size_t sweep = globalts / _totalframes;    // which sweep (this determines randomization)
        if (sweep == currentsweep)                       // already got this one--nothing to do
            return sweep;

        currentsweep = sweep;
		if (verbosity>0)
        fprintf (stderr, "lazyrandomization: re-randomizing for sweep %d in %s mode\n", currentsweep, framemode ? "frame" : "utterance");

        const size_t sweepts = sweep * _totalframes;     // first global frame index for this sweep

        // first randomize chunks
        std::vector<std::vector<std::vector<utterancechunkdata>::const_iterator>> randomizedchunkrefs;
        foreach_index (i, allchunks)
            randomizedchunkrefs.push_back(std::vector<std::vector<utterancechunkdata>::const_iterator>());

        foreach_index (i, allchunks)
            randomizedchunkrefs[i].reserve (allchunks[i].size());

        foreach_index (i, allchunks)    // TODO: this cries for iterating using the iterator!
        {
            foreach_index(j, allchunks[i])
                randomizedchunkrefs[i].push_back (allchunks[i].begin() + j);
           assert (randomizedchunkrefs[i].size() == allchunks[i].size());

           // note that sincew randomshuffle() uses sweep as seed, this will keep the randomization common across all feature streams
           randomshuffle (randomizedchunkrefs[i], sweep); // bring into random order (with random seed depending on sweep)

        }

        // place them onto the global timeline -> randomizedchunks[]
        // We are processing with randomization within a rolling window over this chunk sequence.
        // Paging will happen on a chunk-by-chunk basis.
        // The global time stamp is needed to determine the paging window.
        randomizedchunks.clear();               // data chunks after being brought into random order (we randomize within a rolling window over them)

        foreach_index(i, allchunks)
            randomizedchunks.push_back(std::vector<chunk>());
        
        foreach_index(i, allchunks)
        {
            randomizedchunks[i].reserve (randomizedchunkrefs[i].size());
            foreach_index (k, randomizedchunkrefs[i])
                randomizedchunks[i].push_back (chunk (randomizedchunkrefs[i][k], randomizedchunks[i].empty() ? 0 : randomizedchunks[i].back().utteranceposend(), randomizedchunks[i].empty() ? sweepts : randomizedchunks[i].back().globalte()));
            assert (randomizedchunks[i].size() == allchunks[i].size());
            assert (randomizedchunks[i].empty() || (randomizedchunks[i].back().utteranceposend() == numutterances && randomizedchunks[i].back().globalte() == sweepts + _totalframes));
        }
        // for each chunk, compute the randomization range (w.r.t. the randomized chunk sequence)
        foreach_index (i, randomizedchunks)
        {
            foreach_index (k, randomizedchunks[i])
            {
                chunk & chunk = randomizedchunks[i][k];
                // start with the range of left neighbor
                if (k == 0)
                {
                    chunk.windowbegin = 0;
                    chunk.windowend = 1;
                }
                else
                {
                    chunk.windowbegin = randomizedchunks[i][k-1].windowbegin;  // might be too early
                    chunk.windowend = randomizedchunks[i][k-1].windowend;      // might have more space
                }
                while (chunk.globalts - randomizedchunks[i][chunk.windowbegin].globalts > randomizationrange/2)
                    chunk.windowbegin++;            // too early
                while (chunk.windowend < randomizedchunks[i].size() && randomizedchunks[i][chunk.windowend].globalte() - chunk.globalts < randomizationrange/2)
                    chunk.windowend++;              // got more space
            }
        }
        if (!framemode)     // utterance mode
        {
            // This sets up the following members:
            //  - positionchunkwindows
            //  - randomizedutterancerefs
            //  - randomizedutteranceposmap

            // We will now introduce the concept of utterance *position*.
            // During processing, utterances will be indexed by position (which is in turn derived from a frame index in getbatch()),
            // and it is assumed (required) that positions are requested consecutively.
            // Each utterance position has an underlying associated utterance, which is represented as (chunkid, within-chunk index) and randomly assigned.
            // Each utterance position also has an associated range of chunks that are kept in memory,
            // and the associated underlying utterance is guaranteed to be found within that associated range of chunks.
            // That allows to page out/in data when processing utterance positions in a consecutive manner.

            // compute chunk windows for every utterance position -> positionchunkwindows[]
            // Utterance positions can only reference underlying utterance data within the chunk window.
            // Utterance positions are defined by the randomized chunk sequence (i.e. their underlying 'defining' chunk differs from sweep to sweep).
            positionchunkwindows.clear();           // [utterance position] -> [windowbegin, windowend) for controlling paging
            positionchunkwindows.reserve (numutterances);

            // positionchunkwindows should be consistent for all inputs (distinct feature streams), so just build based on feature[0]
            // contains pointer to chunk elements but only to compute index
            foreach_index (k, randomizedchunks[0]) // TODO: this really cries for iterating using iterators!
            {
                chunk & chunk = randomizedchunks[0][k];
                for (size_t i = chunk.utteranceposbegin; i < chunk.utteranceposend(); i++)  // loop over utterances in this chunk
                    positionchunkwindows.push_back (randomizedchunks[0].begin() + k);
                // to look up the chunk range in memory for a position, look up the defining chunk and its range
            }
            assert (positionchunkwindows.size() == numutterances);

            // build the randomized utterances array -> randomizedutterancerefs[]
            // start by assigning all utterance positions to utterances in non-random consecutive manner
            randomizedutterancerefs.clear();        // [pos] randomized utterance ids
            randomizedutterancerefs.reserve (numutterances);
            foreach_index (k, randomizedchunks[0])
            {
                chunk & chunk = randomizedchunks[0][k];
                for (size_t i = 0; i < chunk.numutterances(); i++)  // loop over utterances in this chunk
                    randomizedutterancerefs.push_back (utteranceref (k, i));
            }
            assert (randomizedutterancerefs.size() == numutterances);
            foreach_index (i, randomizedutterancerefs)
            {
                auto & uttref = randomizedutterancerefs[i];
                assert (positionchunkwindows[i].isvalidforthisposition(uttref)); uttref;
            }

            // check we got those setup right

            // we now randomly shuffle randomizedutterancerefs[pos], while considering the constraints of what chunk range needs to be in memory
            srand ((unsigned int) sweep + 1);
            for (size_t i = 0; i < randomizedutterancerefs.size(); i++)
            {
                // get valid randomization range, expressed in chunks
                const size_t windowbegin = positionchunkwindows[i].windowbegin();
                const size_t windowend =   positionchunkwindows[i].windowend();

                // get valid randomization range, expressed in utterance positions
                // Remember, utterance positions are defined by chunks.
                const size_t posbegin = randomizedchunks[0][windowbegin].utteranceposbegin;
                const size_t posend =   randomizedchunks[0][windowend-1].utteranceposend();

                // randomization range for this utterance position is [posbegin, posend)
                for(;;)
                {
                    // pick a random location
                    const size_t j = msra::dbn::rand (posbegin, posend);    // a random number within the window
                    if (i == j)
                        break;  // the random gods say "this one points to its original position"... nothing wrong about that, but better not try to swap

                    // We want to swap utterances at i and j, but need to make sure they remain in their allowed range.
                    // This is guaranteed for a so-far untouched utterance, but both i and j may have been touched by a previous swap.

                    // We want to use the utterance previously referenced at utterance position j at position i. Is that allowed?
                    if (!positionchunkwindows[i].isvalidforthisposition (randomizedutterancerefs[j]))
                        continue;   // nope --try another

                    // Likewise may we use the utterance previously referenced at utterance position i at position j?
                    if (!positionchunkwindows[j].isvalidforthisposition (randomizedutterancerefs[i]))
                        continue;   // nope --try another

                    // yep--swap them
                    randomizedutterancerefs[i].swap (randomizedutterancerefs[j]);
                    break;
                }
            }

            // place the randomized utterances on the global timeline so we can find them by globalts
            size_t t = sweepts;
            foreach_index (i, randomizedutterancerefs)
            {
                auto & uttref = randomizedutterancerefs[i];
                uttref.globalts = t;
                uttref.numframes = randomizedchunks[0][uttref.chunkindex].getchunkdata().numframes (uttref.utteranceindex);
                t = uttref.globalte();
            }
            assert (t == sweepts + _totalframes);

            // verify that we got it right (I got a knot in my head!)
            foreach_index (i, randomizedutterancerefs)
            {
                // get utterance referenced at this position
                const auto & uttref = randomizedutterancerefs[i];
                // check if it is valid for this position
                if (uttref.chunkindex < positionchunkwindows[i].windowbegin() || uttref.chunkindex >= positionchunkwindows[i].windowend())
                    throw std::logic_error ("lazyrandomization: randomization logic mangled!");
            }

            // create lookup table for (globalts values -> pos) -> randomizedutteranceposmap[]
            randomizedutteranceposmap.clear();      // [globalts] -> pos lookup table
            foreach_index (pos, randomizedutterancerefs)
            {
                auto & uttref = randomizedutterancerefs[pos];
                randomizedutteranceposmap[uttref.globalts] = (size_t) pos;
            }
        }
        else            // frame mode
        {
            // This sets up the following members:
            //  - randomizedframerefs

            srand ((unsigned int) sweep + 1);
            // An original timeline is established by the randomized chunks, denoted by 't'.
            // Returned frames are indexed by frame position j = (globalt - sweept), which have an associated underlying 't'.
            // It is guaranteed that uttterance frame position j maps to an underlying frame within the corresponding chunk window.
            biggrowablevector<unsigned short> ttochunk; // randomized chunk index associated with frame position
            ttochunk.resize (_totalframes);
            size_t t = 0;
            frameref frameref;
            // enumerate chunks in their randomized order and assign frame indices in that order -> randomizedframerefs[t]
            // At this point, chunks are in randomized order, but utterances and frames within utterances are not randomized.
            // Later we will randomize those as well.
            foreach_index (i, randomizedchunks[0])
            {
                frameref.chunkindex = (unsigned short)i;
                checkoverflow (frameref.chunkindex, i, "frameref::chunkindex");
                const auto & chunk = randomizedchunks[0][i];
                const auto & chunkdata = chunk.getchunkdata();
                const size_t numutt = chunkdata.numutterances();
                for (size_t k = 0; k < numutt; k++)
                {
                    frameref.utteranceindex = (short)k;
                    checkoverflow (frameref.utteranceindex, k, "frameref::utteranceindex");
                    const size_t n = chunkdata.numframes (k);
                    for (size_t m = 0; m < n; m++)
                    {
                        frameref.frameindex = (short)m;
                        checkoverflow (frameref.frameindex, m, "frameref::utteranceindex");
                        randomizedframerefs[t] = frameref;  // hopefully this is a memory copy, not a bit-wise assignment! If not, then code it explicitly
                        ttochunk[t] = (unsigned short) i;
                        checkoverflow (ttochunk[t], i, "ttochunk[]");
                        t++;
                    }
                }
            }
            assert (t == _totalframes);

            // now randomize them --we use the nested loop again to avoid storing a backpointer
            // The condition is that a randomized frame may not be moved out of its associated chunk window.
            foreach_index (t, randomizedframerefs)
            {
                const size_t positionchunkindex = ttochunk[t];              // position 't' lies within this chunk (relationship is monotonous, not random)
                const auto & chunk = randomizedchunks[0][positionchunkindex];  // for window

                // get in-RAM chunk range for this frame position (shared across all frame positions within the same chunk)
                const size_t poswindowbegin = chunk.windowbegin;            // rolling window over chunks (which under the hood have been randomized)
                const size_t poswindowend =   chunk.windowend;
                // Chunk implies that if we are at position 't', we are guaranteed to have chunks [poswindowbegin, poswindowend) in RAM.
                // These chunks are associated with a range of frame positions.
                // It is implied that if we are at position 't', the frames covered by chunks [poswindowbegin, poswindowend) are in RAM.
                const size_t postbegin = randomizedchunks[0][poswindowbegin].globalts   - sweepts;
                const size_t postend =   randomizedchunks[0][poswindowend-1].globalte() - sweepts;
                // The position that this frame gets randomized to must be guaranteed to belong to a chunk within [postbegin, postend).

                for (;;)                                                    // (randomization retry loop)
                {
                    size_t tswap = msra::dbn::rand (postbegin, postend);               // random frame position within allowed range
                    // We want to swap 't' to 'tswap' and 'tswap' to 't'.
                    //  - Both may have been swapped before.
                    //  - Both must stay within the randomization window of their respective position.
                    // check admissibility of where the element at 'tswap' gets swapped to 't' (range = [windowbegin,windowend))
                    size_t tswapchunkindex = randomizedframerefs[tswap].chunkindex;
                    if (tswapchunkindex < poswindowbegin || tswapchunkindex >= poswindowend)
                        continue;
                    // check admissibility of where the element at t gets swapped to (which is frame position 'tswap')
                    const size_t sourcechunkindex = randomizedframerefs[t].chunkindex;
                    size_t targetchunkindex = ttochunk[tswap];      // chunk associated with this frame position defines value range
                    const auto & targetchunk = randomizedchunks[0][targetchunkindex];
                    const size_t targetwindowbegin = targetchunk.windowbegin;
                    const size_t targetwindowend =   targetchunk.windowend;
                    if (sourcechunkindex < targetwindowbegin || sourcechunkindex >= targetwindowend)
                        continue;
                    // admissible--swap the two
                    ::swap (randomizedframerefs[t], randomizedframerefs[tswap]);
#if 0
                    break;
#else               // post-check  --so far did not trigger, can be removed

                    // do a post-check if we got it right  --we seem not to
                    if (isframepositionvalid (t, ttochunk) && isframepositionvalid (tswap, ttochunk))
                        break;
                    // not valid: swap them back and try again  --we actually discovered a bug in the code above
                    ::swap (randomizedframerefs[t], randomizedframerefs[tswap]);
                    fprintf (stderr, "lazyrandomization: BUGBUG --invalid swapping condition detected\n");
#endif
                }
            }

            // check it --my head spins
            t = 0;
            foreach_index (i, randomizedchunks[0])
            {
                const auto & chunk = randomizedchunks[0][i];       // for window and chunkdata
                const size_t poswindowbegin = chunk.windowbegin;
                const size_t poswindowend =   chunk.windowend;

                const auto & chunkdata = chunk.getchunkdata();  // for numutterances/numframes
                const size_t numutt = chunkdata.numutterances();
                for (size_t k = 0; k < numutt; k++)
                {
                    const size_t n = chunkdata.numframes (k);
                    for (size_t m = 0; m < n; m++)
                    {
                        const size_t randomizedchunkindex = randomizedframerefs[t].chunkindex;
                        if (randomizedchunkindex < poswindowbegin || randomizedchunkindex >= poswindowend)
                            throw std::logic_error ("lazyrandomization: nope, you got frame randomization wrong, dude");
                        t++;
                    }
                }
            }
            assert (t == _totalframes);
        }

        return sweep;
    }

    // helper to page out a chunk with log message
    void releaserandomizedchunk (size_t k)
    {
        size_t numreleased=0;
        foreach_index(m, randomizedchunks){
            auto & chunkdata = randomizedchunks[m][k].getchunkdata();
            if (chunkdata.isinram())
            {
                if (verbosity)
                fprintf (stderr, "releaserandomizedchunk: paging out randomized chunk %d (frame range [%d..%d]), %d resident in RAM\n",
                     k, randomizedchunks[m][k].globalts, randomizedchunks[m][k].globalte()-1, chunksinram-1);
                chunkdata.releasedata();
                numreleased++;
            }
        }
        if (numreleased>0 && numreleased<randomizedchunks.size())
        {
            LogicError ("releaserandomizedchunk: inconsistency detected - some inputs have chunks in ram, some not");
        }
        else if (numreleased==randomizedchunks.size())
        {
            chunksinram--;
        }
        return;
    }

    // helper to page in a chunk for a given utterance
    // (window range passed in for checking only)
    // Returns true if we actually did read something.
    bool requirerandomizedchunk (const size_t chunkindex, const size_t windowbegin, const size_t windowend)
    {
        size_t numinram=0;

        if (chunkindex < windowbegin || chunkindex >= windowend)
            throw std::logic_error ("requirerandomizedchunk: requested utterance outside in-memory chunk range");

        foreach_index(m, randomizedchunks)
        {
            auto & chunk = randomizedchunks[m][chunkindex];
            auto & chunkdata = chunk.getchunkdata();
            if (chunkdata.isinram())
                numinram++;
        }
        if (numinram==randomizedchunks.size())
            return false;
        else if (numinram==0)
        {
            foreach_index(m, randomizedchunks)
            {
                auto & chunk = randomizedchunks[m][chunkindex];
                auto & chunkdata = chunk.getchunkdata();
				if (verbosity)
                fprintf (stderr, "feature set %d: requirerandomizedchunk: paging in randomized chunk %d (frame range [%d..%d]), %d resident in RAM\n", m, chunkindex, chunk.globalts, chunk.globalte()-1, chunksinram+1);
                msra::util::attempt (5, [&]()   // (reading from network)
                {
                    chunkdata.requiredata (featkind[m], featdim[m], sampperiod[m], this->lattices, verbosity);
                });
            }
            chunksinram++;
            return true;
        }
        else{
            LogicError ("requirerandomizedchunk: inconsistency detected - some inputs need chunks paged in, some not");
        }
    }

    class matrixasvectorofvectors  // wrapper around a matrix that views it as a vector of column vectors
    {
        void operator= (const matrixasvectorofvectors &);  // non-assignable
        msra::dbn::matrixbase & m;
    public:
        matrixasvectorofvectors (msra::dbn::matrixbase & m) : m (m) {}
        size_t size() const { return m.cols(); }
        const_array_ref<float> operator[] (size_t j) const { return array_ref<float> (&m(0,j), m.rows()); }
    };

    size_t chunkforframepos (const size_t t) const  // find chunk for a given frame position
    {
        //inspect chunk of first feature stream only
        auto iter = std::lower_bound (randomizedchunks[0].begin(), randomizedchunks[0].end(), t, [&] (const chunk & chunk, size_t t) { return chunk.globalte() <= t; });
        const size_t chunkindex = iter - randomizedchunks[0].begin();
        if (t < randomizedchunks[0][chunkindex].globalts || t >= randomizedchunks[0][chunkindex].globalte())
            throw std::logic_error ("chunkforframepos: dude, learn STL!");
        return chunkindex;
    }

public:

    void setverbosity(int newverbosity){ verbosity = newverbosity; }

    // get the next minibatch
    // A minibatch is made up of one or more utterances.
    // We will return less than 'framesrequested' unless the first utterance is too long.
    // Note that this may return frames that are beyond the epoch end, but the first frame is always within the epoch.
    // We specify the utterance by its global start time (in a space of a infinitely repeated training set).
    // This is efficient since getbatch() is called with sequential 'globalts' except at epoch start.
    // Note that the start of an epoch does not necessarily fall onto an utterance boundary. The caller must use firstvalidglobalts() to find the first valid globalts at or after a given time.
    /*implement*/ bool getbatch (const size_t globalts, const size_t framesrequested, std::vector<msra::dbn::matrix> & feat, std::vector<std::vector<size_t>> & uids,
                                 std::vector<const_array_ref<msra::lattices::lattice::htkmlfwordsequence::word>> & transcripts, 
                                 std::vector<shared_ptr<const latticesource::latticepair>> & latticepairs)
    {
        bool readfromdisk = false;  // return value: shall be 'true' if we paged in anything

        auto_timer timergetbatch;
        assert (_totalframes > 0);

        // update randomization if a new sweep is entered  --this is a complex operation that updates many of the data members used below
        const size_t sweep = lazyrandomization (globalts);

        const std::vector<char> noboundaryflags;    // dummy
        if (!framemode)      // regular utterance mode
        {
            // find utterance position for globalts
            // There must be a precise match; it is not possible to specify frames that are not on boundaries.
            auto positer = randomizedutteranceposmap.find (globalts);
            if (positer == randomizedutteranceposmap.end())
                throw std::logic_error ("getbatch: invalid 'globalts' parameter; must match an existing utterance boundary");
            const size_t spos = positer->second;

            // determine how many utterances will fit into the requested minibatch size
            size_t mbframes = randomizedutterancerefs[spos].numframes;   // at least one utterance, even if too long
            size_t epos;
            for (epos = spos + 1; epos < numutterances && mbframes + randomizedutterancerefs[epos].numframes < framesrequested; epos++)  // add more utterances as long as they fit within requested minibatch size
                mbframes += randomizedutterancerefs[epos].numframes;

            // do some paging housekeeping
            // This will also set the feature-kind information if it's the first time.
            // Free all chunks left of the range.
            // Page-in all chunks right of the range.
            // We are a little more blunt for now: Free all outside the range, and page in only what is touched. We could save some loop iterations.
            const size_t windowbegin = positionchunkwindows[spos].windowbegin();
            const size_t windowend =   positionchunkwindows[epos-1].windowend();
            for (size_t k = 0; k < windowbegin; k++)
                releaserandomizedchunk (k);
            for (size_t k = windowend; k < randomizedchunks[0].size(); k++)
                releaserandomizedchunk (k);
            for (size_t pos = spos; pos < epos; pos++)
                readfromdisk |= requirerandomizedchunk (randomizedutterancerefs[pos].chunkindex, windowbegin, windowend); // (window range passed in for checking only)

            // resize feat and uids
            feat.resize(vdim.size());
            uids.resize(classids.size());            
            assert(feat.size()==vdim.size());
            assert(feat.size()==randomizedchunks.size());
            foreach_index(i, feat)
            {
                feat[i].resize (vdim[i], mbframes);

                if (i==0)
                {
                    foreach_index(j, uids)
                    {
                        if (issupervised())             // empty means unsupervised training -> return empty uids
                            uids[j].resize (mbframes);
                        else
                            uids[i].clear();
                        latticepairs.clear();               // will push_back() below
                        transcripts.clear();
                    }
                }
            }
            // return these utterances
			if (verbosity > 0)
				fprintf (stderr, "getbatch: getting utterances %d..%d (%d frames out of %d requested) in sweep %d\n", spos, epos -1, mbframes, framesrequested, sweep);
            size_t tspos = 0;   // relative start of utterance 'pos' within the returned minibatch
            for (size_t pos = spos; pos < epos; pos++)
            {
                const auto & uttref = randomizedutterancerefs[pos];
                size_t n=0;
                foreach_index(i, randomizedchunks)
                {
                    const auto & chunk = randomizedchunks[i][uttref.chunkindex];
                    const auto & chunkdata = chunk.getchunkdata();
                    assert (uttref.globalts == globalts + tspos);
                    auto uttframes = chunkdata.getutteranceframes (uttref.utteranceindex);
                    matrixasvectorofvectors uttframevectors (uttframes);    // (wrapper that allows m[j].size() and m[j][i] as required by augmentneighbors())
                    n = uttframevectors.size();
                    assert (n == uttframes.cols() && uttref.numframes == n && chunkdata.numframes (uttref.utteranceindex) == n);

                    // copy the frames and class labels
                    for (size_t t = 0; t < n; t++)          // t = time index into source utterance
                    {
                        size_t leftextent, rightextent;
                        // page in the needed range of frames
                        if (leftcontext[i] == 0 && rightcontext[i] == 0)
                        {
                            leftextent = rightextent = augmentationextent(uttframevectors[t].size(), vdim[i]);
                        }
                        else
                        {
                            leftextent = leftcontext[i];
                            rightextent = rightcontext[i];
                        }
                        augmentneighbors(uttframevectors, noboundaryflags, t, leftextent, rightextent, feat[i], t + tspos);
                        //augmentneighbors(uttframevectors, noboundaryflags, t, feat[i], t + tspos);
                    }

                    // copy the frames and class labels
                    if (i==0)
                    {
                        auto uttclassids = getclassids (uttref);
                        foreach_index(j, uttclassids)
                        {
                            for (size_t t = 0; t < n; t++)          // t = time index into source utterance
                            {
                                if (issupervised())
                                uids[j][t + tspos] = uttclassids[j][t];
                            }

                            if (!this->lattices.empty())
                            {
                                auto latticepair = chunkdata.getutterancelattice (uttref.utteranceindex);
                                latticepairs.push_back (latticepair);
                                // look up reference
                                const auto & key = latticepair->getkey();
                                if (!allwordtranscripts.empty())
                                {
                                    const auto & transcript = allwordtranscripts.find (key)->second;
                                    transcripts.push_back (transcript.words);
                                }
                            }
                        }
                    }
                }
                tspos += n;
            }
            assert (tspos == mbframes);
        }
        else                // // debug mode returning randomized frames again, to see whether convergence is better (we don't ensure non-repetition at this point)
        {
            const size_t sweepts = sweep * _totalframes;         // first global frame index for this sweep
            const size_t sweepte = sweepts + _totalframes;       // and its end
            const size_t globalte = min (globalts + framesrequested, sweepte);  // we return as much as requested, but not exceeding sweep end
            const size_t mbframes = globalte - globalts;        // that's our mb size

            // determine window range
            // We enumerate all frames--can this be done more efficiently?
            const size_t firstchunk = chunkforframepos (globalts);
            const size_t lastchunk = chunkforframepos (globalte-1);
            const size_t windowbegin = randomizedchunks[0][firstchunk].windowbegin;
            const size_t windowend = randomizedchunks[0][lastchunk].windowend;
			if (verbosity)
            fprintf (stderr, "getbatch: getting randomized frames [%d..%d] (%d frames out of %d requested) in sweep %d; chunks [%d..%d] -> chunk window [%d..%d)\n",
                     globalts, globalte, mbframes, framesrequested, sweep, firstchunk, lastchunk, windowbegin, windowend);
            // release all data outside, and page in all data inside
            for (size_t k = 0; k < windowbegin; k++)
                releaserandomizedchunk (k);
            for (size_t k = windowbegin; k < windowend; k++)
                readfromdisk |= requirerandomizedchunk (k, windowbegin, windowend); // (window range passed in for checking only, redundant here)
            for (size_t k = windowend; k < randomizedchunks[0].size(); k++)
                releaserandomizedchunk (k);

            // resize feat and uids
            feat.resize(vdim.size());
            uids.resize(classids.size());            
            assert(feat.size()==vdim.size());
            assert(feat.size()==randomizedchunks.size());
            foreach_index(i, feat)
            {
                feat[i].resize (vdim[i], mbframes);

                if (i==0)
                {
                    foreach_index(j, uids)
                    {
                        if (issupervised())             // empty means unsupervised training -> return empty uids
                            uids[j].resize (mbframes);
                        else
                            uids[i].clear();
                        latticepairs.clear();               // will push_back() below
                        transcripts.clear();
                    }
                }
            }
            
            // return randomized frames for the time range of those utterances
            for (size_t j = 0; j < mbframes; j++)
            {
                // map to time index inside arrays
                const size_t framepos = (globalts + j) % _totalframes;  // using mod because we may actually run beyond the sweep for the last call
                const frameref & frameref = randomizedframerefs[framepos];

                // random utterance
                readfromdisk |= requirerandomizedchunk (frameref.chunkindex, windowbegin, windowend);    // (this is just a check; should not actually page in anything)
                
                foreach_index(i, randomizedchunks)
                {
                    const auto & chunk = randomizedchunks[i][frameref.chunkindex];
                    const auto & chunkdata = chunk.getchunkdata();
                    auto uttframes = chunkdata.getutteranceframes (frameref.utteranceindex);
                    matrixasvectorofvectors uttframevectors (uttframes);    // (wrapper that allows m[j].size() and m[j][i] as required by augmentneighbors())
                    const size_t n = uttframevectors.size();
                    assert (n == uttframes.cols() && chunkdata.numframes (frameref.utteranceindex) == n); n;

                    // copy frame and class labels
                    const size_t t = frameref.frameindex;
                    
                    size_t leftextent, rightextent;
                    // page in the needed range of frames
                    if (leftcontext[i] == 0 && rightcontext[i] == 0)
                    {
                        leftextent = rightextent = augmentationextent(uttframevectors[t].size(), vdim[i]);
                    }
                    else
                    {
                        leftextent = leftcontext[i];
                        rightextent = rightcontext[i];
                    }
                    augmentneighbors(uttframevectors, noboundaryflags, t, leftextent, rightextent, feat[i], j);
                    
                    //augmentneighbors(uttframevectors, noboundaryflags, t, feat[i], j);
                    if (issupervised() && i == 0)
                    {
                        auto frameclassids = getclassids(frameref);
                        foreach_index(k, uids)
                            uids[k][j] = frameclassids[k][t];
                    }
                }                
            }
        }
        timegetbatch = timergetbatch;
        return readfromdisk;
    }
    double gettimegetbatch() { return timegetbatch;}

    // alternate (updated) definition for multiple inputs/outputs - read as a vector of feature matrixes or a vector of label strings
    /*implement*/ bool getbatch (const size_t /*globalts*/,
                           const size_t /*framesrequested*/, msra::dbn::matrix & /*feat*/, std::vector<size_t> & /*uids*/,
                           std::vector<const_array_ref<msra::lattices::lattice::htkmlfwordsequence::word>> & /*transcripts*/,
                           std::vector<shared_ptr<const latticesource::latticepair>> & /*latticepairs*/)
    {
           // should never get here
            throw runtime_error("minibatchframesourcemulti: getbatch() being called for single input feature and single output feature, should use minibatchutterancesource instead\n");
        
            // for single input/output set size to be 1 and run old getbatch
            //feat.resize(1);
            //uids.resize(1);
            //return getbatch(globalts, framesrequested, feat[0], uids[0], transcripts, latticepairs);
    }
    size_t totalframes() const { return _totalframes; }

    // return first valid globalts to ask getbatch() for
    // In utterance mode, the epoch start may fall in the middle of an utterance.
    // We return the end time of that utterance (which, in pathological cases, may in turn be outside the epoch; handle that).
    /*implement*/ size_t firstvalidglobalts (const size_t globalts)
    {
        // update randomization if a new sweep is entered  --this is a complex operation that updates many of the data members used below
        const size_t sweep = lazyrandomization (globalts);
        // frame mode: start at sweep boundary directly
        if (framemode)
            return globalts;
        // utterance mode
        assert (globalts >= sweep * _totalframes && globalts < (sweep + 1) * _totalframes); sweep;
        foreach_index (pos, randomizedutterancerefs)
            if (randomizedutterancerefs[pos].globalts >= globalts)
                return randomizedutterancerefs[pos].globalts;   // exact or inexact match
        return randomizedutterancerefs.back().globalte();       // boundary case: requested time falls within the last utterance
    }

    const std::vector<size_t> & unitcounts() const { return counts[0]; }
    const std::vector<size_t> & unitcounts(size_t index) const { return counts[index]; }

};

};};

<|MERGE_RESOLUTION|>--- conflicted
+++ resolved
@@ -1,1381 +1,1319 @@
-//
-// <copyright file="utterancesourcemulti.h" company="Microsoft">
-//     Copyright (c) Microsoft Corporation.  All rights reserved.
-// </copyright>
-//
-// utterancesourcemulti.h -- implementation of utterancesource.h that supports multiple feature and label sets
-//
-
-#pragma once
-
-#include "basetypes.h"                  // for attempt()
-#include "htkfeatio.h"                  // for htkmlfreader
-#include "latticearchive.h"             // for reading HTK phoneme lattices (MMI training)
-#include "minibatchsourcehelpers.h"
-#include "minibatchiterator.h"
-
-namespace msra { namespace dbn {
-
-// ---------------------------------------------------------------------------
-// minibatchutterancesource -- feature source to provide randomized utterances
-// This also implements a frame-wise mode, which is layered on top of the utterance-wise mode
-// and thus benefits from its goodies such as corpus-wide high-level randomization and chunk paging.
-// ---------------------------------------------------------------------------
-class minibatchutterancesourcemulti : public minibatchsource
-{
-    void operator=(const minibatchutterancesourcemulti & other); // non-assignable
-    std::vector<size_t> vdim;                    // feature dimension after augmenting neighhors
-    std::vector<size_t> leftcontext;                // number of frames to the left of the target frame in the context window
-    std::vector<size_t> rightcontext;               // number of frames to the right of the target frame in the context window
-    std::vector<unsigned int> sampperiod;        // (for reference and to check against model)
-    std::vector<string> featkind;
-    std::vector<size_t> featdim;
-    const bool framemode;           // true -> actually return frame-level randomized frames (not possible in lattice mode)
-    std::vector<std::vector<size_t>> counts;     // [s] occurence count for all states (used for priors)
-    int verbosity;
-    // lattice reader
-    //const std::vector<unique_ptr<latticesource>> &lattices;
-    const latticesource & lattices;
-
-    //std::vector<latticesource> lattices;
-    // word-level transcripts (for MMI mode when adding best path to lattices)
-     const map<wstring,msra::lattices::lattice::htkmlfwordsequence> & allwordtranscripts; // (used for getting word-level transcripts)
-   //std::vector<map<wstring,msra::lattices::lattice::htkmlfwordsequence>> allwordtranscripts; 
-    // data store (incl. paging in/out of features and lattices)
-    struct utterancedesc            // data descriptor for one utterance
-    {
-        msra::asr::htkfeatreader::parsedpath parsedpath;    // archive filename and frame range in that file
-        size_t classidsbegin;       // index into allclassids[] array (first frame)
-
-        utterancedesc (msra::asr::htkfeatreader::parsedpath && ppath, size_t classidsbegin) : parsedpath (ppath), classidsbegin (classidsbegin) {}
-
-        const wstring & logicalpath() const { return parsedpath; /*type cast will return logical path*/ }
-        size_t numframes() const { return parsedpath.numframes(); }
-        const wstring key() const                           // key used for looking up lattice (not stored to save space)
-        {
-            static const wstring emptywstring;
-            static const wregex deleteextensionre (L"\\.[^\\.\\\\/:]*$");
-            return regex_replace (logicalpath(), deleteextensionre, emptywstring);  // delete extension (or not if none)
-        }
-    };
-    struct utterancechunkdata       // data for a chunk of utterances
-    {
-        std::vector<utterancedesc> utteranceset;    // utterances in this set
-        size_t numutterances() const { return utteranceset.size(); }
-
-        std::vector<size_t> firstframes;    // [utteranceindex] first frame for given utterance
-        mutable msra::dbn::matrix frames;   // stores all frames consecutively (mutable since this is a cache)
-        size_t totalframes;         // total #frames for all utterances in this chunk
-        mutable std::vector<shared_ptr<const latticesource::latticepair>> lattices;   // (may be empty if none)
-
-        // construction
-        utterancechunkdata() : totalframes (0) {}
-        void push_back (utterancedesc &&/*destructive*/ utt)
-        {
-            if (isinram())
-                throw std::logic_error ("utterancechunkdata: frames already paged into RAM--too late to add data");
-            firstframes.push_back (totalframes);
-            totalframes += utt.numframes();
-            utteranceset.push_back (utt);
-        }
-
-        // accessors to an utterance's data
-        size_t numframes (size_t i) const { return utteranceset[i].numframes(); }
-        size_t getclassidsbegin (size_t i) const { return utteranceset[i].classidsbegin; }
-        msra::dbn::matrixstripe getutteranceframes (size_t i) const // return the frame set for a given utterance
-        {
-            if (!isinram())
-                throw std::logic_error ("getutteranceframes: called when data have not been paged in");
-            const size_t ts = firstframes[i];
-            const size_t n = numframes(i);
-            return msra::dbn::matrixstripe (frames, ts, n);
-        }
-        shared_ptr<const latticesource::latticepair> getutterancelattice (size_t i) const // return the frame set for a given utterance
-        {
-            if (!isinram())
-                throw std::logic_error ("getutteranceframes: called when data have not been paged in");
-            return lattices[i];
-        }
-
-        // paging
-        // test if data is in memory at the moment
-        bool isinram() const { return !frames.empty(); }
-        // page in data for this chunk
-        // We pass in the feature info variables by ref which will be filled lazily upon first read
-        void requiredata (string & featkind, size_t & featdim, unsigned int & sampperiod, const latticesource & latticesource, int verbosity=0) const
-        {
-            if (numutterances() == 0)
-                throw std::logic_error ("requiredata: cannot page in virgin block");
-            if (isinram())
-                throw std::logic_error ("requiredata: called when data is already in memory");
-            try             // this function supports retrying since we read from the unrealible network, i.e. do not return in a broken state
-            {
-                msra::asr::htkfeatreader reader;    // feature reader (we reinstantiate it for each block, i.e. we reopen the file actually)
-                // if this is the first feature read ever, we explicitly open the first file to get the information such as feature dimension
-                if (featdim == 0)
-                {
-                    reader.getinfo (utteranceset[0].parsedpath, featkind, featdim, sampperiod);
-                    fprintf (stderr, "requiredata: determined feature kind as %d-dimensional '%s' with frame shift %.1f ms\n", featdim, featkind.c_str(), sampperiod / 1e4);
-                }
-                // read all utterances; if they are in the same archive, htkfeatreader will be efficient in not closing the file
-                frames.resize (featdim, totalframes);
-                if (!latticesource.empty())
-                    lattices.resize (utteranceset.size());
-                foreach_index (i, utteranceset)
-                {
-                    //fprintf (stderr, ".");
-                    // read features for this file
-                    auto uttframes = getutteranceframes (i);    // matrix stripe for this utterance (currently unfilled)
-                    reader.read (utteranceset[i].parsedpath, (const string &) featkind, sampperiod, uttframes);  // note: file info here used for checkuing only
-                    // page in lattice data
-                    if (!latticesource.empty())
-                        latticesource.getlattices (utteranceset[i].key(), lattices[i], uttframes.cols());
-                }
-                //fprintf (stderr, "\n");
-				if (verbosity)
-                fprintf (stderr, "requiredata: %d utterances read\n", utteranceset.size());
-            }
-            catch (...)
-            {
-                releasedata();
-                throw;
-            }
-        }
-        // page out data for this chunk
-        void releasedata() const
-        {
-            if (numutterances() == 0)
-                throw std::logic_error ("releasedata: cannot page out virgin block");
-            if (!isinram())
-                throw std::logic_error ("releasedata: called when data is not memory");
-            // release frames
-            frames.resize (0, 0);
-            // release lattice data
-            lattices.clear();
-        }
-    };
-    std::vector<std::vector<utterancechunkdata>> allchunks;          // set of utterances organized in chunks, referred to by an iterator (not an index)
-    std::vector<unique_ptr<biggrowablevector<CLASSIDTYPE>>> classids;            // [classidsbegin+t] concatenation of all state sequences
-    bool issupervised() const { return !classids.empty(); }
-    size_t numutterances;           // total number of utterances
-    size_t _totalframes;             // total frames (same as classids.size() if we have labels)
-    double timegetbatch;            // [v-hansu] for time measurement
-    // sequence in random order of actual use (randomized, where randomization is cached)
-    const size_t randomizationrange;// parameter remembered; this is the full window (e.g. 48 hours), not the half window
-    size_t currentsweep;            // randomization is currently cached for this sweep; if it changes, rebuild all below
-    struct chunk                    // chunk as used in actual processing order (randomized sequence)
-    {
-        // the underlying chunk (as a non-indexed reference into the chunk set)
-        std::vector<utterancechunkdata>::const_iterator uttchunkdata;
-        const utterancechunkdata & getchunkdata() const { return *uttchunkdata; }
-        size_t numutterances() const { return uttchunkdata->numutterances(); }
-        size_t numframes() const { return uttchunkdata->totalframes; }
-
-        // position in utterance-position space
-        size_t utteranceposbegin;
-        size_t utteranceposend() const { return utteranceposbegin + numutterances(); }
-
-        // position on global time line
-        size_t globalts;            // start frame on global timeline (after randomization)
-        size_t globalte() const { return globalts + numframes(); }
-
-        // randomization range limits
-        size_t windowbegin;         // randomizedchunk index of earliest chunk that utterances in here can be randomized with
-        size_t windowend;           // and end index [windowbegin, windowend)
-        chunk (std::vector<utterancechunkdata>::const_iterator uttchunkdata, size_t utteranceposbegin, size_t globalts) : uttchunkdata (uttchunkdata), utteranceposbegin (utteranceposbegin), globalts (globalts) {}
-    };
-    std::vector<std::vector<chunk>> randomizedchunks;  // utterance chunks after being brought into random order (we randomize within a rolling window over them)
-    size_t chunksinram;             // (for diagnostics messages)
-    struct utteranceref             // describes the underlying random utterance associated with an utterance position
-    {
-        size_t chunkindex;          // lives in this chunk (index into randomizedchunks[])
-        size_t utteranceindex;      // utterance index in that chunk
-        size_t numframes;           // (cached since we cannot directly access the underlying data from here)
-        size_t globalts;            // start frame in global space after randomization (for mapping frame index to utterance position)
-        size_t globalte() const { return globalts + numframes; }            // end frame
-        utteranceref (size_t chunkindex, size_t utteranceindex) : chunkindex (chunkindex), utteranceindex (utteranceindex), globalts (SIZE_MAX), numframes (0) {}
-        void swap (utteranceref & other)   // used in randomization
-        {
-            ::swap (chunkindex, other.chunkindex);
-            ::swap (utteranceindex, other.utteranceindex);
-            assert (globalts == SIZE_MAX && other.globalts == SIZE_MAX && numframes == 0 && other.numframes == 0);    // can only swap before assigning these
-        }
-    };
-    std::vector<utteranceref> randomizedutterancerefs;          // [pos] randomized utterance ids
-    std::hash_map<size_t,size_t> randomizedutteranceposmap;     // [globalts] -> pos lookup table
-    struct positionchunkwindow       // chunk window required in memory when at a certain position, for controlling paging
-    {
-        std::vector<chunk>::const_iterator definingchunk;       // the chunk in randomizedchunks[] that defined the utterance position of this utterance
-        size_t windowbegin() const { return definingchunk->windowbegin; }
-        size_t windowend() const { return definingchunk->windowend; }
-        bool isvalidforthisposition (const utteranceref & utt) const
-        {
-            return utt.chunkindex >= windowbegin() && utt.chunkindex < windowend(); // check if 'utt' lives in is in allowed range for this position
-        }
-        positionchunkwindow (std::vector<chunk>::const_iterator definingchunk) : definingchunk (definingchunk) {}
-    };
-    std::vector<positionchunkwindow> positionchunkwindows;      // [utterance position] -> [windowbegin, windowend) for controlling paging
-
-    // frame-level randomization layered on top of utterance chunking (randomized, where randomization is cached)
-    struct frameref
-    {
-#ifdef  _WIN64  // (sadly, the compiler makes this 8 bytes, not 6)
-        unsigned short chunkindex;           // lives in this chunk (index into randomizedchunks[])
-        unsigned short utteranceindex;       // utterance index in that chunk
-        static const size_t maxutterancesperchunk = 65535;
-        unsigned short frameindex;           // frame index within the utterance
-        static const size_t maxframesperutterance = 65535;
-#else   // For Win32, we care to keep it inside 32 bits. We have already encountered setups where that's not enough.
-        unsigned int chunkindex : 13;           // lives in this chunk (index into randomizedchunks[])
-        unsigned int utteranceindex : 8;        // utterance index in that chunk
-        static const size_t maxutterancesperchunk = 255;
-        unsigned int frameindex : 11;           // frame index within the utterance
-        static const size_t maxframesperutterance = 2047;
-#endif
-        frameref (size_t ci, size_t ui, size_t fi) : chunkindex ((unsigned short) ci), utteranceindex ((unsigned short) ui), frameindex ((unsigned short) fi)
-        {
-#ifndef  _WIN64
-            static_assert (sizeof (frameref) == 4, "frameref: bit fields too large to fit into 32-bit integer");
-#endif
-            if (ci == chunkindex && ui == utteranceindex && fi == frameindex)
-                return;
-            throw std::logic_error ("frameref: bit fields too small");
-        }
-        frameref() : chunkindex (0), utteranceindex (0), frameindex (0) {}
-    };
-    biggrowablevector<frameref> randomizedframerefs;  // [globalt-sweepts] -> (chunk, utt, frame) lookup table for randomized frames  --this can be REALLY big!
-
-    // TODO: this may go away if we store classids directly in the utterance data
-    template<class VECTOR> class shiftedvector  // accessing a vector with a non-0 starting index
-    {
-        void operator= (const shiftedvector &);
-        VECTOR & v;
-        size_t first;
-        size_t n;
-        void check (size_t i) const { if (i >= n) throw std::logic_error ("shiftedvector: index out of bounds"); }
-    public:
-        shiftedvector (VECTOR & v, size_t first, size_t n) : v (v), first (first), n (n) { }
-        // TODO: the following is not templated--do it if needed; also should return a const reference then
-        size_t operator[] (size_t i) const { check (i); return v[first + i]; }
-    };
-    template<class UTTREF> std::vector<shiftedvector<biggrowablevector<CLASSIDTYPE>>> getclassids (const UTTREF & uttref)  // return sub-vector of classids[] for a given utterance
-    {
-        std::vector<shiftedvector<biggrowablevector<CLASSIDTYPE>>> allclassids;
-        allclassids.empty();
-
-        if (!issupervised())
-        {
-            foreach_index(i,classids)
-                allclassids.push_back(std::move(shiftedvector<biggrowablevector<CLASSIDTYPE>> ((*classids[i]), 0, 0)));
-            return allclassids;     // nothing to return
-        }
-        const auto & chunk = randomizedchunks[0][uttref.chunkindex];
-        const auto & chunkdata = chunk.getchunkdata();
-        const size_t classidsbegin = chunkdata.getclassidsbegin (uttref.utteranceindex); // index of first state label in global concatenated classids[] array
-        const size_t n = chunkdata.numframes (uttref.utteranceindex);
-        foreach_index(i,classids)
-        {
-            if ((*classids[i])[classidsbegin + n] != (CLASSIDTYPE) -1)
-                throw std::logic_error ("getclassids: expected boundary marker not found, internal data structure screwed up");
-            allclassids.push_back(std::move(shiftedvector<biggrowablevector<CLASSIDTYPE>> ((*classids[i]), classidsbegin, n)));
-        }
-        return allclassids;   // nothing to return
-    }
-public:
-    // constructor
-    // Pass empty labels to denote unsupervised training (so getbatch() will not return uids).
-    // This mode requires utterances with time stamps.
-    minibatchutterancesourcemulti (const std::vector<std::vector<wstring>> & infiles, const std::vector<map<wstring,std::vector<msra::asr::htkmlfentry>>> & labels,
-                              std::vector<size_t> vdim, std::vector<size_t> udim, std::vector<size_t> leftcontext, std::vector<size_t> rightcontext, size_t randomizationrange,
-                              const latticesource & lattices, const map<wstring,msra::lattices::lattice::htkmlfwordsequence> & allwordtranscripts, const bool framemode)
-        : vdim (vdim), leftcontext(leftcontext), rightcontext(rightcontext), sampperiod (0), featdim (0), randomizationrange (randomizationrange), currentsweep (SIZE_MAX),
-          lattices (lattices), allwordtranscripts (allwordtranscripts), framemode (framemode), chunksinram (0), timegetbatch (0), verbosity(2)    
-        // [v-hansu] change framemode (lattices.empty()) into framemode (false) to run utterance mode without lattice
-        // you also need to change another line, search : [v-hansu] comment out to run utterance mode without lattice
-    {    
-        // process infiles to know dimensions of things (but not loading features)
-        std::vector<utterancedesc> utteranceset;// read all utterances to here first; at the end, distribute to chunks
-        utteranceset.reserve (infiles.size());
-        size_t nomlf = 0;                       // number of entries missing in MLF (diagnostics)
-        size_t nolat = 0;                       // number of entries missing in lattice archive (diagnostics)
-        std::vector<size_t> numclasses;                  // number of output classes as found in the label file (diagnostics)
-        _totalframes = 0;
-        wstring key;
-        size_t numutts=0;
-        
-        std::vector<bool>uttisvalid; // boolean flag to check that utterance is valid. valid means number of 
-                                     //frames is consistent across all feature and label streams
-        std::vector<size_t>uttduration; // track utterance durations to determine utterance validity
-
-        std::vector<size_t> classidsbegin;
-        if (!lattices.empty())
-        {
-            LogicError("lattices not supported in utterancereadermulti");
-        }
-
-        allchunks = std::vector<std::vector<utterancechunkdata>>(infiles.size(), std::vector<utterancechunkdata>());
-        featdim = std::vector<size_t>(infiles.size(), 0);
-        sampperiod = std::vector<unsigned int>(infiles.size(), 0);
-        featkind = std::vector<string>(infiles.size(), "");
-        
-        numclasses = std::vector<size_t>(labels.size(), 0);
-        counts = std::vector<std::vector<size_t>>(labels.size(), std::vector<size_t>());
-        
-        foreach_index (i, labels)
-        {
-            classids.push_back(unique_ptr<biggrowablevector<CLASSIDTYPE>>(new biggrowablevector<CLASSIDTYPE>()));
-            //std::pair<std::vector<wstring>,std::vector<wstring>> latticetocs;
-            //std::unordered_map<std::string,size_t> modelsymmap;
-            //lattices.push_back(shared_ptr<latticesource>(new latticesource(latticetocs, modelsymmap)));
-        }
-
-<<<<<<< HEAD
-        // m is index for feature stream
-        // i is index for files within a stream (items in SCP file)
-        foreach_index(m, infiles){
-            allchunks.push_back(std::vector<utterancechunkdata>());
-            featdim.push_back(0); // initialize
-            sampperiod.push_back(0);
-            featkind.push_back("");
-        }
-
-        // first check consistency across feature streams
-        // We'll go through the SCP files for each stream to make sure the duration is consistent
-        // If not, we'll plan to ignore the utterance, and inform the user
-        foreach_index(m, infiles){
-            if (m == 0){
-                numutts = infiles[m].size();
-                uttisvalid = std::vector<bool>(numutts, true);
-                uttduration = std::vector<size_t>(numutts, 0);
-            }
-            else if (infiles[m].size()!=numutts)
-                throw std::runtime_error("minibatchutterancesourcemulti: all feature files must have same number of utterances");
-
-            foreach_index(i, infiles[m]){
-                utterancedesc utterance(msra::asr::htkfeatreader::parsedpath(infiles[m][i]), 0);  //mseltzer - is this foolproof for multiio? is classids always non-empty? 
-                const size_t uttframes = utterance.numframes(); // will throw if frame bounds not given --required to be given in this mode
-                // we need at least 2 frames for boundary markers to work
-                if (uttframes < 2)
-                    throw std::runtime_error("minibatchutterancesource: utterances < 2 frames not supported");
-                if (uttframes > frameref::maxframesperutterance)
-                {
-                    fprintf(stderr, "minibatchutterancesource: skipping %d-th file (%d frames) because it exceeds max. frames (%d) for frameref bit field: %S", i, uttframes, frameref::maxframesperutterance, key.c_str());
-                    uttduration[i] = 0;
-                    uttisvalid[i] = false;
-                }
-                else{
-                    if (m == 0){
-                        uttduration[i] = uttframes;
-                        uttisvalid[i] = true;
-                    }
-                    else if (uttduration[i] != uttframes){
-                        fprintf(stderr, "minibatchutterancesource: skipping %d-th file due to inconsistency in duration in different feature streams (%d vs %d frames)", i, uttduration[i], uttframes);
-                        uttduration[i] = 0;
-                        uttisvalid[i] = false;
-                    }
-                }
-            }
-        }
-        size_t invalidutts=0;
-        foreach_index(i, uttisvalid){
-            if (!uttisvalid[i])
-                invalidutts++;
-        }
-        if (invalidutts > uttisvalid.size() / 2)
-            throw std::runtime_error("minibatchutterancesource: too many files not found in with inconsistent durations, assuming broken configuration\n");
-        else if (invalidutts>0)
-            fprintf(stderr, "Found inconsistent durations across feature streams in %d out of %d files.", invalidutts, uttisvalid.size());
-=======
-        
-        // first check consistency across feature streams
-        // We'll go through the SCP files for each stream to make sure the duration is consistent
-        // If not, we'll plan to ignore the utterance, and inform the user
-                // m indexes the feature stream
-                // i indexes the files within a stream, i.e. in the SCP file)
-        foreach_index(m, infiles){
-            if (m == 0){
-                numutts = infiles[m].size();
-                uttisvalid = std::vector<bool>(numutts, true);
-                uttduration = std::vector<size_t>(numutts, 0);
-            }
-            else if (infiles[m].size()!=numutts)
-                throw std::runtime_error("minibatchutterancesourcemulti: all feature files must have same number of utterances");
-
-            foreach_index(i, infiles[m]){
-                utterancedesc utterance(msra::asr::htkfeatreader::parsedpath(infiles[m][i]), 0);  //mseltzer - is this foolproof for multiio? is classids always non-empty? 
-                const size_t uttframes = utterance.numframes(); // will throw if frame bounds not given --required to be given in this mode
-                // we need at least 2 frames for boundary markers to work
-                if (uttframes < 2)
-                    throw std::runtime_error("minibatchutterancesource: utterances < 2 frames not supported");
-                if (uttframes > frameref::maxframesperutterance)
-                {
-                            fprintf(stderr, "minibatchutterancesource: skipping %d-th file (%d frames) because it exceeds max. frames (%d) for frameref bit field: %S\n", i, uttframes, frameref::maxframesperutterance, key.c_str());
-                    uttduration[i] = 0;
-                    uttisvalid[i] = false;
-                }
-                else{
-                    if (m == 0){
-                        uttduration[i] = uttframes;
-                        uttisvalid[i] = true;
-                    }
-                    else if (uttduration[i] != uttframes){
-                                fprintf(stderr, "minibatchutterancesource: skipping %d-th file due to inconsistency in duration in different feature streams (%d vs %d frames)\n", i, uttduration[i], uttframes);
-                        uttduration[i] = 0;
-                        uttisvalid[i] = false;
-                    }
-                }
-            }
-        }
-        size_t invalidutts=0;
-        foreach_index(i, uttisvalid){
-            if (!uttisvalid[i])
-                invalidutts++;
-        }
-        if (invalidutts > uttisvalid.size() / 2)
-                    throw std::runtime_error("minibatchutterancesource: too many files with inconsistent durations, assuming broken configuration\n");
-        else if (invalidutts>0)
-                    fprintf(stderr, "Found inconsistent durations across feature streams in %d out of %d files\n", invalidutts, uttisvalid.size());
->>>>>>> a48278ae
-
-
-        // now process the features and labels
-        size_t utterancesetsize = 0;
-        foreach_index (m, infiles)
-        {
-            utteranceset.clear();
-                    //if (m==0)
-                    //    numutts = infiles[m].size();
-                    //else
-                    //    if (infiles[m].size()!=numutts)
-                    //        throw std::runtime_error("minibatchutterancesourcemulti: all feature files must have same number of utterances\n");
-            if (m==0)
-                classidsbegin.clear();
-
-            foreach_index (i, infiles[m])
-            {
-                if (i % (infiles[m].size() / 100 + 1) == 0) { fprintf (stderr, "."); fflush (stderr); }
-                // build utterance descriptor
-                if (m == 0 && !labels.empty())
-                    classidsbegin.push_back(classids[0]->size());
-                    
-                if (uttisvalid[i]){
-                utterancedesc utterance (msra::asr::htkfeatreader::parsedpath (infiles[m][i]), labels.empty() ? 0 : classidsbegin[i] );  //mseltzer - is this foolproof for multiio? is classids always non-empty? 
-                const size_t uttframes = utterance.numframes(); // will throw if frame bounds not given --required to be given in this mode
-                    assert(uttframes == uttduration[i]); // ensure nothing funky happened
-                    // already performed these checks above
-                    // we need at least 2 frames for boundary markers to work
-                    //if (uttframes < 2)
-                    //    throw std::runtime_error ("minibatchutterancesource: utterances < 2 frames not supported");
-                    //if (uttframes > frameref::maxframesperutterance)
-                    //{
-                    //    fprintf (stderr, "minibatchutterancesource: skipping %d-th file (%d frames) because it exceeds max. frames (%d) for frameref bit field: %S", i, uttframes, frameref::maxframesperutterance, key.c_str());
-                    //    continue;
-                    //}
-
-                // check whether we have the ref transcript
-                //auto labelsiter = labels[0].end();
-                bool lacksmlf = true;
-                if (!labels.empty())    // empty means unsupervised mode (don't load any)
-                {
-                    key = utterance.key();
-                    // check if labels are available (if not, it normally means that no path was found in realignment)
-                    auto labelsiter = labels[0].find (key);
-                    //const bool lacksmlf = (labelsiter == labels[0].end());
-                    lacksmlf = (labelsiter == labels[0].end());
-                    if (lacksmlf)
-                        if (nomlf++ < 5)
-                            fprintf (stderr, " [no labels for  %S]", key.c_str());
-                    // check if lattice is available (when in lattice mode)
-                    // TODO: also check the #frames here; requires a design change of the TOC format & a rerun
-                    const bool lackslat = !lattices.empty() && !lattices.haslattice (key); // ('true' if we have no lattices)
-                    if (lackslat)
-                        if (nolat++ < 5)
-                            fprintf (stderr, " [no lattice for %S]", key.c_str());
-                    // skip if either one is missing
-                        if (lacksmlf || lackslat){
-                            uttisvalid[i] = false;
-                        continue;   // skip this utterance at all
-                }
-                    }
-                // push the label sequence into classids[], since we already looked it up
-                // TODO: we can store labels more efficiently now since we don't do frame-wise random access anymore.
-    
-                // OK, utterance has all we need --remember it
-
-                if (m==0)
-                {
-                    if (!labels.empty() && !lacksmlf)
-                    //if (!labels.empty() && labelsiter != labels[0].end())
-                    {
-                        // first verify that all the label files have the proper duration
-                        foreach_index(j, labels)
-                        {
-                            const auto & labseq = labels[j].find(key)->second;
-                            // check if durations match; skip if not
-                            size_t labframes = labseq.empty() ? 0 : (labseq[labseq.size() - 1].firstframe + labseq[labseq.size() - 1].numframes);
-                            if (labframes != uttframes)
-                            {
-                                fprintf(stderr, " [duration mismatch (%d in label vs. %d in feat file), skipping %S]", labframes, uttframes, key.c_str());
-                                nomlf++;
-                                    uttisvalid[i] = false;
-                                    //continue;   // skip this utterance at all
-                                    break;
-                            }
-                        }
-                            if (uttisvalid[i])
-                            {
-                            utteranceset.push_back(std::move(utterance));
-                            _totalframes += uttframes;
-                            // then parse each mlf if the durations are consistent
-                            foreach_index(j, labels)
-                            {
-                                const auto & labseq = labels[j].find(key)->second;
-                                // expand classid sequence into flat array
-                                foreach_index(i, labseq)
-                                {
-                                    const auto & e = labseq[i];
-                                    if ((i > 0 && labseq[i - 1].firstframe + labseq[i - 1].numframes != e.firstframe) || (i == 0 && e.firstframe != 0))
-                                        throw std::runtime_error(msra::strfun::strprintf("minibatchutterancesource: labels not in consecutive order MLF in label set: %S", key.c_str()));
-                                    if (e.classid >= udim[j])
-                                        throw std::runtime_error(msra::strfun::strprintf("minibatchutterancesource: class id %d exceeds model output dimension %d in file %S", e.classid, udim, key.c_str()));
-                                    if (e.classid != (CLASSIDTYPE)e.classid)
-                                        throw std::runtime_error("CLASSIDTYPE has too few bits");
-                                    for (size_t t = e.firstframe; t < e.firstframe + e.numframes; t++)
-                                        classids[j]->push_back((CLASSIDTYPE)e.classid);
-                                    numclasses[j] = max(numclasses[j], 1u + e.classid);
-                                    counts[j].resize(numclasses[j], 0);
-                                    counts[j][e.classid] += e.numframes;
-                                }
-
-                                classids[j]->push_back((CLASSIDTYPE)-1);  // append a boundary marker marker for checking
-
-                                if (!labels[j].empty() && classids[j]->size() != _totalframes + utteranceset.size())
-                                    throw std::logic_error(msra::strfun::strprintf("minibatchutterancesource: label duration inconsistent with feature file in MLF label set: %S", key.c_str()));
-                                assert(labels[j].empty() || classids[j]->size() == _totalframes + utteranceset.size());
-                            }
-                        }
-                    }
-                    else{
-                            assert(classids.empty() && labels.empty());
-                            utteranceset.push_back(std::move(utterance));
-                            _totalframes += uttframes;
-                    }
-                }
-<<<<<<< HEAD
-                    else if (uttisvalid[i])
-=======
-                            else
->>>>>>> a48278ae
-                    {
-                        utteranceset.push_back(std::move(utterance));
-                    }
-                }
-            }
-            if (m == 0) 
-                utterancesetsize = utteranceset.size();
-            else 
-                assert(utteranceset.size() == utterancesetsize);
-            
-            fprintf (stderr, "feature set %d: %d frames in %d out of %d utterances\n", m, _totalframes, utteranceset.size(),infiles[m].size());
-
-            if (!labels.empty()){
-                foreach_index (j, labels){
-                    biggrowablevector<CLASSIDTYPE> & cid = *classids[j];
-                    foreach_index (i, utteranceset){
-                        //if ((*classids[j])[utteranceset[i].classidsbegin + utteranceset[i].numframes()] != (CLASSIDTYPE) -1)
-                        //printf("index = %d\n",utteranceset[i].classidsbegin + utteranceset[i].numframes());
-                        //printf("cid[index] = %d\n",cid[utteranceset[i].classidsbegin + utteranceset[i].numframes()]);
-                        //printf("CLASSIDTYPE(-1) = %d\n",(CLASSIDTYPE) -1);
-                        if (cid[utteranceset[i].classidsbegin + utteranceset[i].numframes()] != (CLASSIDTYPE) -1)
-                            throw std::logic_error ("minibatchutterancesource: classids[] out of sync");
-                    }
-                }
-            }
-            if (nomlf + nolat > 0)
-            {
-                fprintf (stderr, "minibatchutterancesource: out of %d files, %d files not found in label set and %d have no lattice\n", infiles[0].size(), nomlf, nolat);
-                if (nomlf + nolat > infiles[m].size() / 2)
-                    throw std::runtime_error ("minibatchutterancesource: too many files not found in label set--assuming broken configuration\n");
-            }
-            if (m==0) {foreach_index(j, numclasses) { fprintf(stderr,"label set %d: %d classes\n",j, numclasses[j]); } }
-            // distribute them over chunks
-            // We simply count off frames until we reach the chunk size.
-            // Note that we first randomize the chunks, i.e. when used, chunks are non-consecutive and thus cause the disk head to seek for each chunk.
-            const size_t framespersec = 100;                    // we just assume this; our efficiency calculation is based on this
-                        const size_t chunkframes = 15 * 60 * framespersec;  // number of frames to target for each chunk
-            // Loading an initial 24-hour range will involve 96 disk seeks, acceptable.
-            // When paging chunk by chunk, chunk size ~14 MB.
-            std::vector<utterancechunkdata> & thisallchunks = allchunks[m];
-
-            thisallchunks.resize (0);
-            thisallchunks.reserve (_totalframes / chunkframes);
-
-            foreach_index (i, utteranceset)
-            {
-                // if exceeding current entry--create a new one
-                // I.e. our chunks are a little larger than wanted (on av. half the av. utterance length).
-                if (thisallchunks.empty() || thisallchunks.back().totalframes > chunkframes || thisallchunks.back().numutterances() >= frameref::maxutterancesperchunk)
-                    thisallchunks.push_back (utterancechunkdata());
-                // append utterance to last chunk
-                utterancechunkdata & currentchunk = thisallchunks.back();
-                currentchunk.push_back (std::move (utteranceset[i]));    // move it out from our temp array into the chunk
-                // TODO: above push_back does not actually 'move' because the internal push_back does not accept that
-            }
-            numutterances = utteranceset.size();
-            fprintf (stderr, "minibatchutterancesource: %d utterances grouped into %d chunks, av. chunk size: %.1f utterances, %.1f frames\n",
-                numutterances, thisallchunks.size(), numutterances / (double) thisallchunks.size(), _totalframes / (double) thisallchunks.size());
-            // Now utterances are stored exclusively in allchunks[]. They are never referred to by a sequential utterance id at this point, only by chunk/within-chunk index.
-        }
-        // preliminary mem allocation for frame references (if in frame mode)
-        if (framemode)
-            randomizedframerefs.resize (_totalframes);
-    }
-
-private:
-    // shuffle a vector into random order by randomly swapping elements
-
-    template<typename VECTOR> static void randomshuffle (VECTOR & v, size_t randomseed)
-    {
-        if (v.size() > RAND_MAX * (size_t) RAND_MAX)
-            throw std::runtime_error ("randomshuffle: too large set: need to change to different random generator!");
-        srand ((unsigned int) randomseed);
-        foreach_index (i, v)
-        {
-            // pick a random location
-            const size_t irand = msra::dbn::rand (0, v.size());
-
-            // swap element i with it
-            if (irand == (size_t) i)
-                continue;
-            ::swap (v[i], v[irand]);
-        }
-    }
-#if 0
-    template<typename VECTOR> static void randomshuffle(std::vector<VECTOR &> v, size_t randomseed)
-    {
-        foreach_index(j, v)
-        {
-           if (v[j].size() > RAND_MAX * (size_t) RAND_MAX)
-            throw std::runtime_error ("randomshuffle: too large set: need to change to different random generator!");
-        }
-        srand ((unsigned int) randomseed);
-        
-        foreach_index (i, v[0])
-        {
-           // pick a random location
-            const size_t irand = msra::dbn::rand (0, v[0].size());
-
-            foreach_index(j, v){
-            // swap element i with it
-                if (irand == (size_t) i)
-                    continue;
-                ::swap (v[j][i], v[j][irand]);
-            }
-        }
-    }
-#endif //0
-    static void checkoverflow (size_t fieldval, size_t targetval, const char * fieldname)
-    {
-        if (fieldval != targetval)
-            throw std::runtime_error (msra::strfun::strprintf ("checkoverflow: bit field %s too small for value 0x%x (cut from 0x%x)", fieldname, targetval, fieldval));
-    }
-
-    // helper for testing whether a swapped frame position is valid (w.r.t. beign in RAM when being at position 't')
-    bool isframepositionvalid (const size_t t, const biggrowablevector<unsigned short> & ttochunk) const
-    {
-        // look up valid range for time position
-        const size_t positionchunkindex = ttochunk[t];              // position 't' lies within this original chunk (relationship is monotonous, not random)
-        const auto & chunk = randomizedchunks[0][positionchunkindex];
-        // get in-RAM chunk range for this frame position (shared across all frame positions within the same chunk)
-        const size_t poswindowbegin = chunk.windowbegin;            // rolling window over chunks (which under the hood have been randomized)
-        const size_t poswindowend =   chunk.windowend;
-        // Chunk implies that if we are at position 't', we are guaranteed to have chunks [poswindowbegin, poswindowend) in RAM.
-
-        // now see if the randomized location is within that window
-        const size_t actualchunkindexforpos = randomizedframerefs[t].chunkindex;    // where this frame pos has been mapped to
-        return actualchunkindexforpos >= poswindowbegin && actualchunkindexforpos < poswindowend;
-        // We only need to test the chunk index. Utterance and frame can be randomized within a chunk as we want, as long it is in RAM.
-    }
-
-    // big long helper to update all cached randomization information
-    // This is a rather complex process since we randomize on two levels:
-    //  - chunks of consecutive data in the feature archive
-    //  - within a range of chunks that is paged into RAM
-    //     - utterances (in utt mode), or
-    //     - frames (in frame mode)
-    // The 'globalts' parameter is the start time that triggered the rerandomization; it is NOT the base time of the randomized area.
-    size_t lazyrandomization (const size_t globalts)
-    {
-        const size_t sweep = globalts / _totalframes;    // which sweep (this determines randomization)
-        if (sweep == currentsweep)                       // already got this one--nothing to do
-            return sweep;
-
-        currentsweep = sweep;
-		if (verbosity>0)
-        fprintf (stderr, "lazyrandomization: re-randomizing for sweep %d in %s mode\n", currentsweep, framemode ? "frame" : "utterance");
-
-        const size_t sweepts = sweep * _totalframes;     // first global frame index for this sweep
-
-        // first randomize chunks
-        std::vector<std::vector<std::vector<utterancechunkdata>::const_iterator>> randomizedchunkrefs;
-        foreach_index (i, allchunks)
-            randomizedchunkrefs.push_back(std::vector<std::vector<utterancechunkdata>::const_iterator>());
-
-        foreach_index (i, allchunks)
-            randomizedchunkrefs[i].reserve (allchunks[i].size());
-
-        foreach_index (i, allchunks)    // TODO: this cries for iterating using the iterator!
-        {
-            foreach_index(j, allchunks[i])
-                randomizedchunkrefs[i].push_back (allchunks[i].begin() + j);
-           assert (randomizedchunkrefs[i].size() == allchunks[i].size());
-
-           // note that sincew randomshuffle() uses sweep as seed, this will keep the randomization common across all feature streams
-           randomshuffle (randomizedchunkrefs[i], sweep); // bring into random order (with random seed depending on sweep)
-
-        }
-
-        // place them onto the global timeline -> randomizedchunks[]
-        // We are processing with randomization within a rolling window over this chunk sequence.
-        // Paging will happen on a chunk-by-chunk basis.
-        // The global time stamp is needed to determine the paging window.
-        randomizedchunks.clear();               // data chunks after being brought into random order (we randomize within a rolling window over them)
-
-        foreach_index(i, allchunks)
-            randomizedchunks.push_back(std::vector<chunk>());
-        
-        foreach_index(i, allchunks)
-        {
-            randomizedchunks[i].reserve (randomizedchunkrefs[i].size());
-            foreach_index (k, randomizedchunkrefs[i])
-                randomizedchunks[i].push_back (chunk (randomizedchunkrefs[i][k], randomizedchunks[i].empty() ? 0 : randomizedchunks[i].back().utteranceposend(), randomizedchunks[i].empty() ? sweepts : randomizedchunks[i].back().globalte()));
-            assert (randomizedchunks[i].size() == allchunks[i].size());
-            assert (randomizedchunks[i].empty() || (randomizedchunks[i].back().utteranceposend() == numutterances && randomizedchunks[i].back().globalte() == sweepts + _totalframes));
-        }
-        // for each chunk, compute the randomization range (w.r.t. the randomized chunk sequence)
-        foreach_index (i, randomizedchunks)
-        {
-            foreach_index (k, randomizedchunks[i])
-            {
-                chunk & chunk = randomizedchunks[i][k];
-                // start with the range of left neighbor
-                if (k == 0)
-                {
-                    chunk.windowbegin = 0;
-                    chunk.windowend = 1;
-                }
-                else
-                {
-                    chunk.windowbegin = randomizedchunks[i][k-1].windowbegin;  // might be too early
-                    chunk.windowend = randomizedchunks[i][k-1].windowend;      // might have more space
-                }
-                while (chunk.globalts - randomizedchunks[i][chunk.windowbegin].globalts > randomizationrange/2)
-                    chunk.windowbegin++;            // too early
-                while (chunk.windowend < randomizedchunks[i].size() && randomizedchunks[i][chunk.windowend].globalte() - chunk.globalts < randomizationrange/2)
-                    chunk.windowend++;              // got more space
-            }
-        }
-        if (!framemode)     // utterance mode
-        {
-            // This sets up the following members:
-            //  - positionchunkwindows
-            //  - randomizedutterancerefs
-            //  - randomizedutteranceposmap
-
-            // We will now introduce the concept of utterance *position*.
-            // During processing, utterances will be indexed by position (which is in turn derived from a frame index in getbatch()),
-            // and it is assumed (required) that positions are requested consecutively.
-            // Each utterance position has an underlying associated utterance, which is represented as (chunkid, within-chunk index) and randomly assigned.
-            // Each utterance position also has an associated range of chunks that are kept in memory,
-            // and the associated underlying utterance is guaranteed to be found within that associated range of chunks.
-            // That allows to page out/in data when processing utterance positions in a consecutive manner.
-
-            // compute chunk windows for every utterance position -> positionchunkwindows[]
-            // Utterance positions can only reference underlying utterance data within the chunk window.
-            // Utterance positions are defined by the randomized chunk sequence (i.e. their underlying 'defining' chunk differs from sweep to sweep).
-            positionchunkwindows.clear();           // [utterance position] -> [windowbegin, windowend) for controlling paging
-            positionchunkwindows.reserve (numutterances);
-
-            // positionchunkwindows should be consistent for all inputs (distinct feature streams), so just build based on feature[0]
-            // contains pointer to chunk elements but only to compute index
-            foreach_index (k, randomizedchunks[0]) // TODO: this really cries for iterating using iterators!
-            {
-                chunk & chunk = randomizedchunks[0][k];
-                for (size_t i = chunk.utteranceposbegin; i < chunk.utteranceposend(); i++)  // loop over utterances in this chunk
-                    positionchunkwindows.push_back (randomizedchunks[0].begin() + k);
-                // to look up the chunk range in memory for a position, look up the defining chunk and its range
-            }
-            assert (positionchunkwindows.size() == numutterances);
-
-            // build the randomized utterances array -> randomizedutterancerefs[]
-            // start by assigning all utterance positions to utterances in non-random consecutive manner
-            randomizedutterancerefs.clear();        // [pos] randomized utterance ids
-            randomizedutterancerefs.reserve (numutterances);
-            foreach_index (k, randomizedchunks[0])
-            {
-                chunk & chunk = randomizedchunks[0][k];
-                for (size_t i = 0; i < chunk.numutterances(); i++)  // loop over utterances in this chunk
-                    randomizedutterancerefs.push_back (utteranceref (k, i));
-            }
-            assert (randomizedutterancerefs.size() == numutterances);
-            foreach_index (i, randomizedutterancerefs)
-            {
-                auto & uttref = randomizedutterancerefs[i];
-                assert (positionchunkwindows[i].isvalidforthisposition(uttref)); uttref;
-            }
-
-            // check we got those setup right
-
-            // we now randomly shuffle randomizedutterancerefs[pos], while considering the constraints of what chunk range needs to be in memory
-            srand ((unsigned int) sweep + 1);
-            for (size_t i = 0; i < randomizedutterancerefs.size(); i++)
-            {
-                // get valid randomization range, expressed in chunks
-                const size_t windowbegin = positionchunkwindows[i].windowbegin();
-                const size_t windowend =   positionchunkwindows[i].windowend();
-
-                // get valid randomization range, expressed in utterance positions
-                // Remember, utterance positions are defined by chunks.
-                const size_t posbegin = randomizedchunks[0][windowbegin].utteranceposbegin;
-                const size_t posend =   randomizedchunks[0][windowend-1].utteranceposend();
-
-                // randomization range for this utterance position is [posbegin, posend)
-                for(;;)
-                {
-                    // pick a random location
-                    const size_t j = msra::dbn::rand (posbegin, posend);    // a random number within the window
-                    if (i == j)
-                        break;  // the random gods say "this one points to its original position"... nothing wrong about that, but better not try to swap
-
-                    // We want to swap utterances at i and j, but need to make sure they remain in their allowed range.
-                    // This is guaranteed for a so-far untouched utterance, but both i and j may have been touched by a previous swap.
-
-                    // We want to use the utterance previously referenced at utterance position j at position i. Is that allowed?
-                    if (!positionchunkwindows[i].isvalidforthisposition (randomizedutterancerefs[j]))
-                        continue;   // nope --try another
-
-                    // Likewise may we use the utterance previously referenced at utterance position i at position j?
-                    if (!positionchunkwindows[j].isvalidforthisposition (randomizedutterancerefs[i]))
-                        continue;   // nope --try another
-
-                    // yep--swap them
-                    randomizedutterancerefs[i].swap (randomizedutterancerefs[j]);
-                    break;
-                }
-            }
-
-            // place the randomized utterances on the global timeline so we can find them by globalts
-            size_t t = sweepts;
-            foreach_index (i, randomizedutterancerefs)
-            {
-                auto & uttref = randomizedutterancerefs[i];
-                uttref.globalts = t;
-                uttref.numframes = randomizedchunks[0][uttref.chunkindex].getchunkdata().numframes (uttref.utteranceindex);
-                t = uttref.globalte();
-            }
-            assert (t == sweepts + _totalframes);
-
-            // verify that we got it right (I got a knot in my head!)
-            foreach_index (i, randomizedutterancerefs)
-            {
-                // get utterance referenced at this position
-                const auto & uttref = randomizedutterancerefs[i];
-                // check if it is valid for this position
-                if (uttref.chunkindex < positionchunkwindows[i].windowbegin() || uttref.chunkindex >= positionchunkwindows[i].windowend())
-                    throw std::logic_error ("lazyrandomization: randomization logic mangled!");
-            }
-
-            // create lookup table for (globalts values -> pos) -> randomizedutteranceposmap[]
-            randomizedutteranceposmap.clear();      // [globalts] -> pos lookup table
-            foreach_index (pos, randomizedutterancerefs)
-            {
-                auto & uttref = randomizedutterancerefs[pos];
-                randomizedutteranceposmap[uttref.globalts] = (size_t) pos;
-            }
-        }
-        else            // frame mode
-        {
-            // This sets up the following members:
-            //  - randomizedframerefs
-
-            srand ((unsigned int) sweep + 1);
-            // An original timeline is established by the randomized chunks, denoted by 't'.
-            // Returned frames are indexed by frame position j = (globalt - sweept), which have an associated underlying 't'.
-            // It is guaranteed that uttterance frame position j maps to an underlying frame within the corresponding chunk window.
-            biggrowablevector<unsigned short> ttochunk; // randomized chunk index associated with frame position
-            ttochunk.resize (_totalframes);
-            size_t t = 0;
-            frameref frameref;
-            // enumerate chunks in their randomized order and assign frame indices in that order -> randomizedframerefs[t]
-            // At this point, chunks are in randomized order, but utterances and frames within utterances are not randomized.
-            // Later we will randomize those as well.
-            foreach_index (i, randomizedchunks[0])
-            {
-                frameref.chunkindex = (unsigned short)i;
-                checkoverflow (frameref.chunkindex, i, "frameref::chunkindex");
-                const auto & chunk = randomizedchunks[0][i];
-                const auto & chunkdata = chunk.getchunkdata();
-                const size_t numutt = chunkdata.numutterances();
-                for (size_t k = 0; k < numutt; k++)
-                {
-                    frameref.utteranceindex = (short)k;
-                    checkoverflow (frameref.utteranceindex, k, "frameref::utteranceindex");
-                    const size_t n = chunkdata.numframes (k);
-                    for (size_t m = 0; m < n; m++)
-                    {
-                        frameref.frameindex = (short)m;
-                        checkoverflow (frameref.frameindex, m, "frameref::utteranceindex");
-                        randomizedframerefs[t] = frameref;  // hopefully this is a memory copy, not a bit-wise assignment! If not, then code it explicitly
-                        ttochunk[t] = (unsigned short) i;
-                        checkoverflow (ttochunk[t], i, "ttochunk[]");
-                        t++;
-                    }
-                }
-            }
-            assert (t == _totalframes);
-
-            // now randomize them --we use the nested loop again to avoid storing a backpointer
-            // The condition is that a randomized frame may not be moved out of its associated chunk window.
-            foreach_index (t, randomizedframerefs)
-            {
-                const size_t positionchunkindex = ttochunk[t];              // position 't' lies within this chunk (relationship is monotonous, not random)
-                const auto & chunk = randomizedchunks[0][positionchunkindex];  // for window
-
-                // get in-RAM chunk range for this frame position (shared across all frame positions within the same chunk)
-                const size_t poswindowbegin = chunk.windowbegin;            // rolling window over chunks (which under the hood have been randomized)
-                const size_t poswindowend =   chunk.windowend;
-                // Chunk implies that if we are at position 't', we are guaranteed to have chunks [poswindowbegin, poswindowend) in RAM.
-                // These chunks are associated with a range of frame positions.
-                // It is implied that if we are at position 't', the frames covered by chunks [poswindowbegin, poswindowend) are in RAM.
-                const size_t postbegin = randomizedchunks[0][poswindowbegin].globalts   - sweepts;
-                const size_t postend =   randomizedchunks[0][poswindowend-1].globalte() - sweepts;
-                // The position that this frame gets randomized to must be guaranteed to belong to a chunk within [postbegin, postend).
-
-                for (;;)                                                    // (randomization retry loop)
-                {
-                    size_t tswap = msra::dbn::rand (postbegin, postend);               // random frame position within allowed range
-                    // We want to swap 't' to 'tswap' and 'tswap' to 't'.
-                    //  - Both may have been swapped before.
-                    //  - Both must stay within the randomization window of their respective position.
-                    // check admissibility of where the element at 'tswap' gets swapped to 't' (range = [windowbegin,windowend))
-                    size_t tswapchunkindex = randomizedframerefs[tswap].chunkindex;
-                    if (tswapchunkindex < poswindowbegin || tswapchunkindex >= poswindowend)
-                        continue;
-                    // check admissibility of where the element at t gets swapped to (which is frame position 'tswap')
-                    const size_t sourcechunkindex = randomizedframerefs[t].chunkindex;
-                    size_t targetchunkindex = ttochunk[tswap];      // chunk associated with this frame position defines value range
-                    const auto & targetchunk = randomizedchunks[0][targetchunkindex];
-                    const size_t targetwindowbegin = targetchunk.windowbegin;
-                    const size_t targetwindowend =   targetchunk.windowend;
-                    if (sourcechunkindex < targetwindowbegin || sourcechunkindex >= targetwindowend)
-                        continue;
-                    // admissible--swap the two
-                    ::swap (randomizedframerefs[t], randomizedframerefs[tswap]);
-#if 0
-                    break;
-#else               // post-check  --so far did not trigger, can be removed
-
-                    // do a post-check if we got it right  --we seem not to
-                    if (isframepositionvalid (t, ttochunk) && isframepositionvalid (tswap, ttochunk))
-                        break;
-                    // not valid: swap them back and try again  --we actually discovered a bug in the code above
-                    ::swap (randomizedframerefs[t], randomizedframerefs[tswap]);
-                    fprintf (stderr, "lazyrandomization: BUGBUG --invalid swapping condition detected\n");
-#endif
-                }
-            }
-
-            // check it --my head spins
-            t = 0;
-            foreach_index (i, randomizedchunks[0])
-            {
-                const auto & chunk = randomizedchunks[0][i];       // for window and chunkdata
-                const size_t poswindowbegin = chunk.windowbegin;
-                const size_t poswindowend =   chunk.windowend;
-
-                const auto & chunkdata = chunk.getchunkdata();  // for numutterances/numframes
-                const size_t numutt = chunkdata.numutterances();
-                for (size_t k = 0; k < numutt; k++)
-                {
-                    const size_t n = chunkdata.numframes (k);
-                    for (size_t m = 0; m < n; m++)
-                    {
-                        const size_t randomizedchunkindex = randomizedframerefs[t].chunkindex;
-                        if (randomizedchunkindex < poswindowbegin || randomizedchunkindex >= poswindowend)
-                            throw std::logic_error ("lazyrandomization: nope, you got frame randomization wrong, dude");
-                        t++;
-                    }
-                }
-            }
-            assert (t == _totalframes);
-        }
-
-        return sweep;
-    }
-
-    // helper to page out a chunk with log message
-    void releaserandomizedchunk (size_t k)
-    {
-        size_t numreleased=0;
-        foreach_index(m, randomizedchunks){
-            auto & chunkdata = randomizedchunks[m][k].getchunkdata();
-            if (chunkdata.isinram())
-            {
-                if (verbosity)
-                fprintf (stderr, "releaserandomizedchunk: paging out randomized chunk %d (frame range [%d..%d]), %d resident in RAM\n",
-                     k, randomizedchunks[m][k].globalts, randomizedchunks[m][k].globalte()-1, chunksinram-1);
-                chunkdata.releasedata();
-                numreleased++;
-            }
-        }
-        if (numreleased>0 && numreleased<randomizedchunks.size())
-        {
-            LogicError ("releaserandomizedchunk: inconsistency detected - some inputs have chunks in ram, some not");
-        }
-        else if (numreleased==randomizedchunks.size())
-        {
-            chunksinram--;
-        }
-        return;
-    }
-
-    // helper to page in a chunk for a given utterance
-    // (window range passed in for checking only)
-    // Returns true if we actually did read something.
-    bool requirerandomizedchunk (const size_t chunkindex, const size_t windowbegin, const size_t windowend)
-    {
-        size_t numinram=0;
-
-        if (chunkindex < windowbegin || chunkindex >= windowend)
-            throw std::logic_error ("requirerandomizedchunk: requested utterance outside in-memory chunk range");
-
-        foreach_index(m, randomizedchunks)
-        {
-            auto & chunk = randomizedchunks[m][chunkindex];
-            auto & chunkdata = chunk.getchunkdata();
-            if (chunkdata.isinram())
-                numinram++;
-        }
-        if (numinram==randomizedchunks.size())
-            return false;
-        else if (numinram==0)
-        {
-            foreach_index(m, randomizedchunks)
-            {
-                auto & chunk = randomizedchunks[m][chunkindex];
-                auto & chunkdata = chunk.getchunkdata();
-				if (verbosity)
-                fprintf (stderr, "feature set %d: requirerandomizedchunk: paging in randomized chunk %d (frame range [%d..%d]), %d resident in RAM\n", m, chunkindex, chunk.globalts, chunk.globalte()-1, chunksinram+1);
-                msra::util::attempt (5, [&]()   // (reading from network)
-                {
-                    chunkdata.requiredata (featkind[m], featdim[m], sampperiod[m], this->lattices, verbosity);
-                });
-            }
-            chunksinram++;
-            return true;
-        }
-        else{
-            LogicError ("requirerandomizedchunk: inconsistency detected - some inputs need chunks paged in, some not");
-        }
-    }
-
-    class matrixasvectorofvectors  // wrapper around a matrix that views it as a vector of column vectors
-    {
-        void operator= (const matrixasvectorofvectors &);  // non-assignable
-        msra::dbn::matrixbase & m;
-    public:
-        matrixasvectorofvectors (msra::dbn::matrixbase & m) : m (m) {}
-        size_t size() const { return m.cols(); }
-        const_array_ref<float> operator[] (size_t j) const { return array_ref<float> (&m(0,j), m.rows()); }
-    };
-
-    size_t chunkforframepos (const size_t t) const  // find chunk for a given frame position
-    {
-        //inspect chunk of first feature stream only
-        auto iter = std::lower_bound (randomizedchunks[0].begin(), randomizedchunks[0].end(), t, [&] (const chunk & chunk, size_t t) { return chunk.globalte() <= t; });
-        const size_t chunkindex = iter - randomizedchunks[0].begin();
-        if (t < randomizedchunks[0][chunkindex].globalts || t >= randomizedchunks[0][chunkindex].globalte())
-            throw std::logic_error ("chunkforframepos: dude, learn STL!");
-        return chunkindex;
-    }
-
-public:
-
-    void setverbosity(int newverbosity){ verbosity = newverbosity; }
-
-    // get the next minibatch
-    // A minibatch is made up of one or more utterances.
-    // We will return less than 'framesrequested' unless the first utterance is too long.
-    // Note that this may return frames that are beyond the epoch end, but the first frame is always within the epoch.
-    // We specify the utterance by its global start time (in a space of a infinitely repeated training set).
-    // This is efficient since getbatch() is called with sequential 'globalts' except at epoch start.
-    // Note that the start of an epoch does not necessarily fall onto an utterance boundary. The caller must use firstvalidglobalts() to find the first valid globalts at or after a given time.
-    /*implement*/ bool getbatch (const size_t globalts, const size_t framesrequested, std::vector<msra::dbn::matrix> & feat, std::vector<std::vector<size_t>> & uids,
-                                 std::vector<const_array_ref<msra::lattices::lattice::htkmlfwordsequence::word>> & transcripts, 
-                                 std::vector<shared_ptr<const latticesource::latticepair>> & latticepairs)
-    {
-        bool readfromdisk = false;  // return value: shall be 'true' if we paged in anything
-
-        auto_timer timergetbatch;
-        assert (_totalframes > 0);
-
-        // update randomization if a new sweep is entered  --this is a complex operation that updates many of the data members used below
-        const size_t sweep = lazyrandomization (globalts);
-
-        const std::vector<char> noboundaryflags;    // dummy
-        if (!framemode)      // regular utterance mode
-        {
-            // find utterance position for globalts
-            // There must be a precise match; it is not possible to specify frames that are not on boundaries.
-            auto positer = randomizedutteranceposmap.find (globalts);
-            if (positer == randomizedutteranceposmap.end())
-                throw std::logic_error ("getbatch: invalid 'globalts' parameter; must match an existing utterance boundary");
-            const size_t spos = positer->second;
-
-            // determine how many utterances will fit into the requested minibatch size
-            size_t mbframes = randomizedutterancerefs[spos].numframes;   // at least one utterance, even if too long
-            size_t epos;
-            for (epos = spos + 1; epos < numutterances && mbframes + randomizedutterancerefs[epos].numframes < framesrequested; epos++)  // add more utterances as long as they fit within requested minibatch size
-                mbframes += randomizedutterancerefs[epos].numframes;
-
-            // do some paging housekeeping
-            // This will also set the feature-kind information if it's the first time.
-            // Free all chunks left of the range.
-            // Page-in all chunks right of the range.
-            // We are a little more blunt for now: Free all outside the range, and page in only what is touched. We could save some loop iterations.
-            const size_t windowbegin = positionchunkwindows[spos].windowbegin();
-            const size_t windowend =   positionchunkwindows[epos-1].windowend();
-            for (size_t k = 0; k < windowbegin; k++)
-                releaserandomizedchunk (k);
-            for (size_t k = windowend; k < randomizedchunks[0].size(); k++)
-                releaserandomizedchunk (k);
-            for (size_t pos = spos; pos < epos; pos++)
-                readfromdisk |= requirerandomizedchunk (randomizedutterancerefs[pos].chunkindex, windowbegin, windowend); // (window range passed in for checking only)
-
-            // resize feat and uids
-            feat.resize(vdim.size());
-            uids.resize(classids.size());            
-            assert(feat.size()==vdim.size());
-            assert(feat.size()==randomizedchunks.size());
-            foreach_index(i, feat)
-            {
-                feat[i].resize (vdim[i], mbframes);
-
-                if (i==0)
-                {
-                    foreach_index(j, uids)
-                    {
-                        if (issupervised())             // empty means unsupervised training -> return empty uids
-                            uids[j].resize (mbframes);
-                        else
-                            uids[i].clear();
-                        latticepairs.clear();               // will push_back() below
-                        transcripts.clear();
-                    }
-                }
-            }
-            // return these utterances
-			if (verbosity > 0)
-				fprintf (stderr, "getbatch: getting utterances %d..%d (%d frames out of %d requested) in sweep %d\n", spos, epos -1, mbframes, framesrequested, sweep);
-            size_t tspos = 0;   // relative start of utterance 'pos' within the returned minibatch
-            for (size_t pos = spos; pos < epos; pos++)
-            {
-                const auto & uttref = randomizedutterancerefs[pos];
-                size_t n=0;
-                foreach_index(i, randomizedchunks)
-                {
-                    const auto & chunk = randomizedchunks[i][uttref.chunkindex];
-                    const auto & chunkdata = chunk.getchunkdata();
-                    assert (uttref.globalts == globalts + tspos);
-                    auto uttframes = chunkdata.getutteranceframes (uttref.utteranceindex);
-                    matrixasvectorofvectors uttframevectors (uttframes);    // (wrapper that allows m[j].size() and m[j][i] as required by augmentneighbors())
-                    n = uttframevectors.size();
-                    assert (n == uttframes.cols() && uttref.numframes == n && chunkdata.numframes (uttref.utteranceindex) == n);
-
-                    // copy the frames and class labels
-                    for (size_t t = 0; t < n; t++)          // t = time index into source utterance
-                    {
-                        size_t leftextent, rightextent;
-                        // page in the needed range of frames
-                        if (leftcontext[i] == 0 && rightcontext[i] == 0)
-                        {
-                            leftextent = rightextent = augmentationextent(uttframevectors[t].size(), vdim[i]);
-                        }
-                        else
-                        {
-                            leftextent = leftcontext[i];
-                            rightextent = rightcontext[i];
-                        }
-                        augmentneighbors(uttframevectors, noboundaryflags, t, leftextent, rightextent, feat[i], t + tspos);
-                        //augmentneighbors(uttframevectors, noboundaryflags, t, feat[i], t + tspos);
-                    }
-
-                    // copy the frames and class labels
-                    if (i==0)
-                    {
-                        auto uttclassids = getclassids (uttref);
-                        foreach_index(j, uttclassids)
-                        {
-                            for (size_t t = 0; t < n; t++)          // t = time index into source utterance
-                            {
-                                if (issupervised())
-                                uids[j][t + tspos] = uttclassids[j][t];
-                            }
-
-                            if (!this->lattices.empty())
-                            {
-                                auto latticepair = chunkdata.getutterancelattice (uttref.utteranceindex);
-                                latticepairs.push_back (latticepair);
-                                // look up reference
-                                const auto & key = latticepair->getkey();
-                                if (!allwordtranscripts.empty())
-                                {
-                                    const auto & transcript = allwordtranscripts.find (key)->second;
-                                    transcripts.push_back (transcript.words);
-                                }
-                            }
-                        }
-                    }
-                }
-                tspos += n;
-            }
-            assert (tspos == mbframes);
-        }
-        else                // // debug mode returning randomized frames again, to see whether convergence is better (we don't ensure non-repetition at this point)
-        {
-            const size_t sweepts = sweep * _totalframes;         // first global frame index for this sweep
-            const size_t sweepte = sweepts + _totalframes;       // and its end
-            const size_t globalte = min (globalts + framesrequested, sweepte);  // we return as much as requested, but not exceeding sweep end
-            const size_t mbframes = globalte - globalts;        // that's our mb size
-
-            // determine window range
-            // We enumerate all frames--can this be done more efficiently?
-            const size_t firstchunk = chunkforframepos (globalts);
-            const size_t lastchunk = chunkforframepos (globalte-1);
-            const size_t windowbegin = randomizedchunks[0][firstchunk].windowbegin;
-            const size_t windowend = randomizedchunks[0][lastchunk].windowend;
-			if (verbosity)
-            fprintf (stderr, "getbatch: getting randomized frames [%d..%d] (%d frames out of %d requested) in sweep %d; chunks [%d..%d] -> chunk window [%d..%d)\n",
-                     globalts, globalte, mbframes, framesrequested, sweep, firstchunk, lastchunk, windowbegin, windowend);
-            // release all data outside, and page in all data inside
-            for (size_t k = 0; k < windowbegin; k++)
-                releaserandomizedchunk (k);
-            for (size_t k = windowbegin; k < windowend; k++)
-                readfromdisk |= requirerandomizedchunk (k, windowbegin, windowend); // (window range passed in for checking only, redundant here)
-            for (size_t k = windowend; k < randomizedchunks[0].size(); k++)
-                releaserandomizedchunk (k);
-
-            // resize feat and uids
-            feat.resize(vdim.size());
-            uids.resize(classids.size());            
-            assert(feat.size()==vdim.size());
-            assert(feat.size()==randomizedchunks.size());
-            foreach_index(i, feat)
-            {
-                feat[i].resize (vdim[i], mbframes);
-
-                if (i==0)
-                {
-                    foreach_index(j, uids)
-                    {
-                        if (issupervised())             // empty means unsupervised training -> return empty uids
-                            uids[j].resize (mbframes);
-                        else
-                            uids[i].clear();
-                        latticepairs.clear();               // will push_back() below
-                        transcripts.clear();
-                    }
-                }
-            }
-            
-            // return randomized frames for the time range of those utterances
-            for (size_t j = 0; j < mbframes; j++)
-            {
-                // map to time index inside arrays
-                const size_t framepos = (globalts + j) % _totalframes;  // using mod because we may actually run beyond the sweep for the last call
-                const frameref & frameref = randomizedframerefs[framepos];
-
-                // random utterance
-                readfromdisk |= requirerandomizedchunk (frameref.chunkindex, windowbegin, windowend);    // (this is just a check; should not actually page in anything)
-                
-                foreach_index(i, randomizedchunks)
-                {
-                    const auto & chunk = randomizedchunks[i][frameref.chunkindex];
-                    const auto & chunkdata = chunk.getchunkdata();
-                    auto uttframes = chunkdata.getutteranceframes (frameref.utteranceindex);
-                    matrixasvectorofvectors uttframevectors (uttframes);    // (wrapper that allows m[j].size() and m[j][i] as required by augmentneighbors())
-                    const size_t n = uttframevectors.size();
-                    assert (n == uttframes.cols() && chunkdata.numframes (frameref.utteranceindex) == n); n;
-
-                    // copy frame and class labels
-                    const size_t t = frameref.frameindex;
-                    
-                    size_t leftextent, rightextent;
-                    // page in the needed range of frames
-                    if (leftcontext[i] == 0 && rightcontext[i] == 0)
-                    {
-                        leftextent = rightextent = augmentationextent(uttframevectors[t].size(), vdim[i]);
-                    }
-                    else
-                    {
-                        leftextent = leftcontext[i];
-                        rightextent = rightcontext[i];
-                    }
-                    augmentneighbors(uttframevectors, noboundaryflags, t, leftextent, rightextent, feat[i], j);
-                    
-                    //augmentneighbors(uttframevectors, noboundaryflags, t, feat[i], j);
-                    if (issupervised() && i == 0)
-                    {
-                        auto frameclassids = getclassids(frameref);
-                        foreach_index(k, uids)
-                            uids[k][j] = frameclassids[k][t];
-                    }
-                }                
-            }
-        }
-        timegetbatch = timergetbatch;
-        return readfromdisk;
-    }
-    double gettimegetbatch() { return timegetbatch;}
-
-    // alternate (updated) definition for multiple inputs/outputs - read as a vector of feature matrixes or a vector of label strings
-    /*implement*/ bool getbatch (const size_t /*globalts*/,
-                           const size_t /*framesrequested*/, msra::dbn::matrix & /*feat*/, std::vector<size_t> & /*uids*/,
-                           std::vector<const_array_ref<msra::lattices::lattice::htkmlfwordsequence::word>> & /*transcripts*/,
-                           std::vector<shared_ptr<const latticesource::latticepair>> & /*latticepairs*/)
-    {
-           // should never get here
-            throw runtime_error("minibatchframesourcemulti: getbatch() being called for single input feature and single output feature, should use minibatchutterancesource instead\n");
-        
-            // for single input/output set size to be 1 and run old getbatch
-            //feat.resize(1);
-            //uids.resize(1);
-            //return getbatch(globalts, framesrequested, feat[0], uids[0], transcripts, latticepairs);
-    }
-    size_t totalframes() const { return _totalframes; }
-
-    // return first valid globalts to ask getbatch() for
-    // In utterance mode, the epoch start may fall in the middle of an utterance.
-    // We return the end time of that utterance (which, in pathological cases, may in turn be outside the epoch; handle that).
-    /*implement*/ size_t firstvalidglobalts (const size_t globalts)
-    {
-        // update randomization if a new sweep is entered  --this is a complex operation that updates many of the data members used below
-        const size_t sweep = lazyrandomization (globalts);
-        // frame mode: start at sweep boundary directly
-        if (framemode)
-            return globalts;
-        // utterance mode
-        assert (globalts >= sweep * _totalframes && globalts < (sweep + 1) * _totalframes); sweep;
-        foreach_index (pos, randomizedutterancerefs)
-            if (randomizedutterancerefs[pos].globalts >= globalts)
-                return randomizedutterancerefs[pos].globalts;   // exact or inexact match
-        return randomizedutterancerefs.back().globalte();       // boundary case: requested time falls within the last utterance
-    }
-
-    const std::vector<size_t> & unitcounts() const { return counts[0]; }
-    const std::vector<size_t> & unitcounts(size_t index) const { return counts[index]; }
-
-};
-
-};};
-
+//
+// <copyright file="utterancesourcemulti.h" company="Microsoft">
+//     Copyright (c) Microsoft Corporation.  All rights reserved.
+// </copyright>
+//
+// utterancesourcemulti.h -- implementation of utterancesource.h that supports multiple feature and label sets
+//
+
+#pragma once
+
+#include "basetypes.h"                  // for attempt()
+#include "htkfeatio.h"                  // for htkmlfreader
+#include "latticearchive.h"             // for reading HTK phoneme lattices (MMI training)
+#include "minibatchsourcehelpers.h"
+#include "minibatchiterator.h"
+
+namespace msra { namespace dbn {
+
+// ---------------------------------------------------------------------------
+// minibatchutterancesource -- feature source to provide randomized utterances
+// This also implements a frame-wise mode, which is layered on top of the utterance-wise mode
+// and thus benefits from its goodies such as corpus-wide high-level randomization and chunk paging.
+// ---------------------------------------------------------------------------
+class minibatchutterancesourcemulti : public minibatchsource
+{
+    void operator=(const minibatchutterancesourcemulti & other); // non-assignable
+    std::vector<size_t> vdim;                    // feature dimension after augmenting neighhors
+    std::vector<size_t> leftcontext;                // number of frames to the left of the target frame in the context window
+    std::vector<size_t> rightcontext;               // number of frames to the right of the target frame in the context window
+    std::vector<unsigned int> sampperiod;        // (for reference and to check against model)
+    std::vector<string> featkind;
+    std::vector<size_t> featdim;
+    const bool framemode;           // true -> actually return frame-level randomized frames (not possible in lattice mode)
+    std::vector<std::vector<size_t>> counts;     // [s] occurence count for all states (used for priors)
+    int verbosity;
+    // lattice reader
+    //const std::vector<unique_ptr<latticesource>> &lattices;
+    const latticesource & lattices;
+
+    //std::vector<latticesource> lattices;
+    // word-level transcripts (for MMI mode when adding best path to lattices)
+     const map<wstring,msra::lattices::lattice::htkmlfwordsequence> & allwordtranscripts; // (used for getting word-level transcripts)
+   //std::vector<map<wstring,msra::lattices::lattice::htkmlfwordsequence>> allwordtranscripts; 
+    // data store (incl. paging in/out of features and lattices)
+    struct utterancedesc            // data descriptor for one utterance
+    {
+        msra::asr::htkfeatreader::parsedpath parsedpath;    // archive filename and frame range in that file
+        size_t classidsbegin;       // index into allclassids[] array (first frame)
+
+        utterancedesc (msra::asr::htkfeatreader::parsedpath && ppath, size_t classidsbegin) : parsedpath (ppath), classidsbegin (classidsbegin) {}
+
+        const wstring & logicalpath() const { return parsedpath; /*type cast will return logical path*/ }
+        size_t numframes() const { return parsedpath.numframes(); }
+        const wstring key() const                           // key used for looking up lattice (not stored to save space)
+        {
+            static const wstring emptywstring;
+            static const wregex deleteextensionre (L"\\.[^\\.\\\\/:]*$");
+            return regex_replace (logicalpath(), deleteextensionre, emptywstring);  // delete extension (or not if none)
+        }
+    };
+    struct utterancechunkdata       // data for a chunk of utterances
+    {
+        std::vector<utterancedesc> utteranceset;    // utterances in this set
+        size_t numutterances() const { return utteranceset.size(); }
+
+        std::vector<size_t> firstframes;    // [utteranceindex] first frame for given utterance
+        mutable msra::dbn::matrix frames;   // stores all frames consecutively (mutable since this is a cache)
+        size_t totalframes;         // total #frames for all utterances in this chunk
+        mutable std::vector<shared_ptr<const latticesource::latticepair>> lattices;   // (may be empty if none)
+
+        // construction
+        utterancechunkdata() : totalframes (0) {}
+        void push_back (utterancedesc &&/*destructive*/ utt)
+        {
+            if (isinram())
+                throw std::logic_error ("utterancechunkdata: frames already paged into RAM--too late to add data");
+            firstframes.push_back (totalframes);
+            totalframes += utt.numframes();
+            utteranceset.push_back (utt);
+        }
+
+        // accessors to an utterance's data
+        size_t numframes (size_t i) const { return utteranceset[i].numframes(); }
+        size_t getclassidsbegin (size_t i) const { return utteranceset[i].classidsbegin; }
+        msra::dbn::matrixstripe getutteranceframes (size_t i) const // return the frame set for a given utterance
+        {
+            if (!isinram())
+                throw std::logic_error ("getutteranceframes: called when data have not been paged in");
+            const size_t ts = firstframes[i];
+            const size_t n = numframes(i);
+            return msra::dbn::matrixstripe (frames, ts, n);
+        }
+        shared_ptr<const latticesource::latticepair> getutterancelattice (size_t i) const // return the frame set for a given utterance
+        {
+            if (!isinram())
+                throw std::logic_error ("getutteranceframes: called when data have not been paged in");
+            return lattices[i];
+        }
+
+        // paging
+        // test if data is in memory at the moment
+        bool isinram() const { return !frames.empty(); }
+        // page in data for this chunk
+        // We pass in the feature info variables by ref which will be filled lazily upon first read
+        void requiredata (string & featkind, size_t & featdim, unsigned int & sampperiod, const latticesource & latticesource, int verbosity=0) const
+        {
+            if (numutterances() == 0)
+                throw std::logic_error ("requiredata: cannot page in virgin block");
+            if (isinram())
+                throw std::logic_error ("requiredata: called when data is already in memory");
+            try             // this function supports retrying since we read from the unrealible network, i.e. do not return in a broken state
+            {
+                msra::asr::htkfeatreader reader;    // feature reader (we reinstantiate it for each block, i.e. we reopen the file actually)
+                // if this is the first feature read ever, we explicitly open the first file to get the information such as feature dimension
+                if (featdim == 0)
+                {
+                    reader.getinfo (utteranceset[0].parsedpath, featkind, featdim, sampperiod);
+                    fprintf (stderr, "requiredata: determined feature kind as %d-dimensional '%s' with frame shift %.1f ms\n", featdim, featkind.c_str(), sampperiod / 1e4);
+                }
+                // read all utterances; if they are in the same archive, htkfeatreader will be efficient in not closing the file
+                frames.resize (featdim, totalframes);
+                if (!latticesource.empty())
+                    lattices.resize (utteranceset.size());
+                foreach_index (i, utteranceset)
+                {
+                    //fprintf (stderr, ".");
+                    // read features for this file
+                    auto uttframes = getutteranceframes (i);    // matrix stripe for this utterance (currently unfilled)
+                    reader.read (utteranceset[i].parsedpath, (const string &) featkind, sampperiod, uttframes);  // note: file info here used for checkuing only
+                    // page in lattice data
+                    if (!latticesource.empty())
+                        latticesource.getlattices (utteranceset[i].key(), lattices[i], uttframes.cols());
+                }
+                //fprintf (stderr, "\n");
+				if (verbosity)
+                fprintf (stderr, "requiredata: %d utterances read\n", utteranceset.size());
+            }
+            catch (...)
+            {
+                releasedata();
+                throw;
+            }
+        }
+        // page out data for this chunk
+        void releasedata() const
+        {
+            if (numutterances() == 0)
+                throw std::logic_error ("releasedata: cannot page out virgin block");
+            if (!isinram())
+                throw std::logic_error ("releasedata: called when data is not memory");
+            // release frames
+            frames.resize (0, 0);
+            // release lattice data
+            lattices.clear();
+        }
+    };
+    std::vector<std::vector<utterancechunkdata>> allchunks;          // set of utterances organized in chunks, referred to by an iterator (not an index)
+    std::vector<unique_ptr<biggrowablevector<CLASSIDTYPE>>> classids;            // [classidsbegin+t] concatenation of all state sequences
+    bool issupervised() const { return !classids.empty(); }
+    size_t numutterances;           // total number of utterances
+    size_t _totalframes;             // total frames (same as classids.size() if we have labels)
+    double timegetbatch;            // [v-hansu] for time measurement
+    // sequence in random order of actual use (randomized, where randomization is cached)
+    const size_t randomizationrange;// parameter remembered; this is the full window (e.g. 48 hours), not the half window
+    size_t currentsweep;            // randomization is currently cached for this sweep; if it changes, rebuild all below
+    struct chunk                    // chunk as used in actual processing order (randomized sequence)
+    {
+        // the underlying chunk (as a non-indexed reference into the chunk set)
+        std::vector<utterancechunkdata>::const_iterator uttchunkdata;
+        const utterancechunkdata & getchunkdata() const { return *uttchunkdata; }
+        size_t numutterances() const { return uttchunkdata->numutterances(); }
+        size_t numframes() const { return uttchunkdata->totalframes; }
+
+        // position in utterance-position space
+        size_t utteranceposbegin;
+        size_t utteranceposend() const { return utteranceposbegin + numutterances(); }
+
+        // position on global time line
+        size_t globalts;            // start frame on global timeline (after randomization)
+        size_t globalte() const { return globalts + numframes(); }
+
+        // randomization range limits
+        size_t windowbegin;         // randomizedchunk index of earliest chunk that utterances in here can be randomized with
+        size_t windowend;           // and end index [windowbegin, windowend)
+        chunk (std::vector<utterancechunkdata>::const_iterator uttchunkdata, size_t utteranceposbegin, size_t globalts) : uttchunkdata (uttchunkdata), utteranceposbegin (utteranceposbegin), globalts (globalts) {}
+    };
+    std::vector<std::vector<chunk>> randomizedchunks;  // utterance chunks after being brought into random order (we randomize within a rolling window over them)
+    size_t chunksinram;             // (for diagnostics messages)
+    struct utteranceref             // describes the underlying random utterance associated with an utterance position
+    {
+        size_t chunkindex;          // lives in this chunk (index into randomizedchunks[])
+        size_t utteranceindex;      // utterance index in that chunk
+        size_t numframes;           // (cached since we cannot directly access the underlying data from here)
+        size_t globalts;            // start frame in global space after randomization (for mapping frame index to utterance position)
+        size_t globalte() const { return globalts + numframes; }            // end frame
+        utteranceref (size_t chunkindex, size_t utteranceindex) : chunkindex (chunkindex), utteranceindex (utteranceindex), globalts (SIZE_MAX), numframes (0) {}
+        void swap (utteranceref & other)   // used in randomization
+        {
+            ::swap (chunkindex, other.chunkindex);
+            ::swap (utteranceindex, other.utteranceindex);
+            assert (globalts == SIZE_MAX && other.globalts == SIZE_MAX && numframes == 0 && other.numframes == 0);    // can only swap before assigning these
+        }
+    };
+    std::vector<utteranceref> randomizedutterancerefs;          // [pos] randomized utterance ids
+    std::hash_map<size_t,size_t> randomizedutteranceposmap;     // [globalts] -> pos lookup table
+    struct positionchunkwindow       // chunk window required in memory when at a certain position, for controlling paging
+    {
+        std::vector<chunk>::const_iterator definingchunk;       // the chunk in randomizedchunks[] that defined the utterance position of this utterance
+        size_t windowbegin() const { return definingchunk->windowbegin; }
+        size_t windowend() const { return definingchunk->windowend; }
+        bool isvalidforthisposition (const utteranceref & utt) const
+        {
+            return utt.chunkindex >= windowbegin() && utt.chunkindex < windowend(); // check if 'utt' lives in is in allowed range for this position
+        }
+        positionchunkwindow (std::vector<chunk>::const_iterator definingchunk) : definingchunk (definingchunk) {}
+    };
+    std::vector<positionchunkwindow> positionchunkwindows;      // [utterance position] -> [windowbegin, windowend) for controlling paging
+
+    // frame-level randomization layered on top of utterance chunking (randomized, where randomization is cached)
+    struct frameref
+    {
+#ifdef  _WIN64  // (sadly, the compiler makes this 8 bytes, not 6)
+        unsigned short chunkindex;           // lives in this chunk (index into randomizedchunks[])
+        unsigned short utteranceindex;       // utterance index in that chunk
+        static const size_t maxutterancesperchunk = 65535;
+        unsigned short frameindex;           // frame index within the utterance
+        static const size_t maxframesperutterance = 65535;
+#else   // For Win32, we care to keep it inside 32 bits. We have already encountered setups where that's not enough.
+        unsigned int chunkindex : 13;           // lives in this chunk (index into randomizedchunks[])
+        unsigned int utteranceindex : 8;        // utterance index in that chunk
+        static const size_t maxutterancesperchunk = 255;
+        unsigned int frameindex : 11;           // frame index within the utterance
+        static const size_t maxframesperutterance = 2047;
+#endif
+        frameref (size_t ci, size_t ui, size_t fi) : chunkindex ((unsigned short) ci), utteranceindex ((unsigned short) ui), frameindex ((unsigned short) fi)
+        {
+#ifndef  _WIN64
+            static_assert (sizeof (frameref) == 4, "frameref: bit fields too large to fit into 32-bit integer");
+#endif
+            if (ci == chunkindex && ui == utteranceindex && fi == frameindex)
+                return;
+            throw std::logic_error ("frameref: bit fields too small");
+        }
+        frameref() : chunkindex (0), utteranceindex (0), frameindex (0) {}
+    };
+    biggrowablevector<frameref> randomizedframerefs;  // [globalt-sweepts] -> (chunk, utt, frame) lookup table for randomized frames  --this can be REALLY big!
+
+    // TODO: this may go away if we store classids directly in the utterance data
+    template<class VECTOR> class shiftedvector  // accessing a vector with a non-0 starting index
+    {
+        void operator= (const shiftedvector &);
+        VECTOR & v;
+        size_t first;
+        size_t n;
+        void check (size_t i) const { if (i >= n) throw std::logic_error ("shiftedvector: index out of bounds"); }
+    public:
+        shiftedvector (VECTOR & v, size_t first, size_t n) : v (v), first (first), n (n) { }
+        // TODO: the following is not templated--do it if needed; also should return a const reference then
+        size_t operator[] (size_t i) const { check (i); return v[first + i]; }
+    };
+    template<class UTTREF> std::vector<shiftedvector<biggrowablevector<CLASSIDTYPE>>> getclassids (const UTTREF & uttref)  // return sub-vector of classids[] for a given utterance
+    {
+        std::vector<shiftedvector<biggrowablevector<CLASSIDTYPE>>> allclassids;
+        allclassids.empty();
+
+        if (!issupervised())
+        {
+            foreach_index(i,classids)
+                allclassids.push_back(std::move(shiftedvector<biggrowablevector<CLASSIDTYPE>> ((*classids[i]), 0, 0)));
+            return allclassids;     // nothing to return
+        }
+        const auto & chunk = randomizedchunks[0][uttref.chunkindex];
+        const auto & chunkdata = chunk.getchunkdata();
+        const size_t classidsbegin = chunkdata.getclassidsbegin (uttref.utteranceindex); // index of first state label in global concatenated classids[] array
+        const size_t n = chunkdata.numframes (uttref.utteranceindex);
+        foreach_index(i,classids)
+        {
+            if ((*classids[i])[classidsbegin + n] != (CLASSIDTYPE) -1)
+                throw std::logic_error ("getclassids: expected boundary marker not found, internal data structure screwed up");
+            allclassids.push_back(std::move(shiftedvector<biggrowablevector<CLASSIDTYPE>> ((*classids[i]), classidsbegin, n)));
+        }
+        return allclassids;   // nothing to return
+    }
+public:
+    // constructor
+    // Pass empty labels to denote unsupervised training (so getbatch() will not return uids).
+    // This mode requires utterances with time stamps.
+    minibatchutterancesourcemulti (const std::vector<std::vector<wstring>> & infiles, const std::vector<map<wstring,std::vector<msra::asr::htkmlfentry>>> & labels,
+                              std::vector<size_t> vdim, std::vector<size_t> udim, std::vector<size_t> leftcontext, std::vector<size_t> rightcontext, size_t randomizationrange,
+                              const latticesource & lattices, const map<wstring,msra::lattices::lattice::htkmlfwordsequence> & allwordtranscripts, const bool framemode)
+        : vdim (vdim), leftcontext(leftcontext), rightcontext(rightcontext), sampperiod (0), featdim (0), randomizationrange (randomizationrange), currentsweep (SIZE_MAX),
+          lattices (lattices), allwordtranscripts (allwordtranscripts), framemode (framemode), chunksinram (0), timegetbatch (0), verbosity(2)    
+        // [v-hansu] change framemode (lattices.empty()) into framemode (false) to run utterance mode without lattice
+        // you also need to change another line, search : [v-hansu] comment out to run utterance mode without lattice
+    {    
+        // process infiles to know dimensions of things (but not loading features)
+        std::vector<utterancedesc> utteranceset;// read all utterances to here first; at the end, distribute to chunks
+        utteranceset.reserve (infiles.size());
+        size_t nomlf = 0;                       // number of entries missing in MLF (diagnostics)
+        size_t nolat = 0;                       // number of entries missing in lattice archive (diagnostics)
+        std::vector<size_t> numclasses;                  // number of output classes as found in the label file (diagnostics)
+        _totalframes = 0;
+        wstring key;
+        size_t numutts=0;
+        
+        std::vector<bool>uttisvalid; // boolean flag to check that utterance is valid. valid means number of 
+                                     //frames is consistent across all feature and label streams
+        std::vector<size_t>uttduration; // track utterance durations to determine utterance validity
+
+        std::vector<size_t> classidsbegin;
+        if (!lattices.empty())
+        {
+            LogicError("lattices not supported in utterancereadermulti");
+        }
+
+        allchunks = std::vector<std::vector<utterancechunkdata>>(infiles.size(), std::vector<utterancechunkdata>());
+        featdim = std::vector<size_t>(infiles.size(), 0);
+        sampperiod = std::vector<unsigned int>(infiles.size(), 0);
+        featkind = std::vector<string>(infiles.size(), "");
+        
+        numclasses = std::vector<size_t>(labels.size(), 0);
+        counts = std::vector<std::vector<size_t>>(labels.size(), std::vector<size_t>());
+        
+        foreach_index (i, labels)
+        {
+            classids.push_back(unique_ptr<biggrowablevector<CLASSIDTYPE>>(new biggrowablevector<CLASSIDTYPE>()));
+            //std::pair<std::vector<wstring>,std::vector<wstring>> latticetocs;
+            //std::unordered_map<std::string,size_t> modelsymmap;
+            //lattices.push_back(shared_ptr<latticesource>(new latticesource(latticetocs, modelsymmap)));
+        }
+
+        
+        // first check consistency across feature streams
+        // We'll go through the SCP files for each stream to make sure the duration is consistent
+        // If not, we'll plan to ignore the utterance, and inform the user
+                // m indexes the feature stream
+                // i indexes the files within a stream, i.e. in the SCP file)
+        foreach_index(m, infiles){
+            if (m == 0){
+                numutts = infiles[m].size();
+                uttisvalid = std::vector<bool>(numutts, true);
+                uttduration = std::vector<size_t>(numutts, 0);
+            }
+            else if (infiles[m].size()!=numutts)
+                throw std::runtime_error("minibatchutterancesourcemulti: all feature files must have same number of utterances");
+
+            foreach_index(i, infiles[m]){
+                utterancedesc utterance(msra::asr::htkfeatreader::parsedpath(infiles[m][i]), 0);  //mseltzer - is this foolproof for multiio? is classids always non-empty? 
+                const size_t uttframes = utterance.numframes(); // will throw if frame bounds not given --required to be given in this mode
+                // we need at least 2 frames for boundary markers to work
+                if (uttframes < 2)
+                    throw std::runtime_error("minibatchutterancesource: utterances < 2 frames not supported");
+                if (uttframes > frameref::maxframesperutterance)
+                {
+                            fprintf(stderr, "minibatchutterancesource: skipping %d-th file (%d frames) because it exceeds max. frames (%d) for frameref bit field: %S\n", i, uttframes, frameref::maxframesperutterance, key.c_str());
+                    uttduration[i] = 0;
+                    uttisvalid[i] = false;
+                }
+                else{
+                    if (m == 0){
+                        uttduration[i] = uttframes;
+                        uttisvalid[i] = true;
+                    }
+                    else if (uttduration[i] != uttframes){
+                                fprintf(stderr, "minibatchutterancesource: skipping %d-th file due to inconsistency in duration in different feature streams (%d vs %d frames)\n", i, uttduration[i], uttframes);
+                        uttduration[i] = 0;
+                        uttisvalid[i] = false;
+                    }
+                }
+            }
+        }
+        size_t invalidutts=0;
+        foreach_index(i, uttisvalid){
+            if (!uttisvalid[i])
+                invalidutts++;
+        }
+        if (invalidutts > uttisvalid.size() / 2)
+                    throw std::runtime_error("minibatchutterancesource: too many files with inconsistent durations, assuming broken configuration\n");
+        else if (invalidutts>0)
+                    fprintf(stderr, "Found inconsistent durations across feature streams in %d out of %d files\n", invalidutts, uttisvalid.size());
+
+
+        // now process the features and labels
+        size_t utterancesetsize = 0;
+        foreach_index (m, infiles)
+        {
+            utteranceset.clear();
+                    //if (m==0)
+                    //    numutts = infiles[m].size();
+                    //else
+                    //    if (infiles[m].size()!=numutts)
+                    //        throw std::runtime_error("minibatchutterancesourcemulti: all feature files must have same number of utterances\n");
+            if (m==0)
+                classidsbegin.clear();
+
+            foreach_index (i, infiles[m])
+            {
+                if (i % (infiles[m].size() / 100 + 1) == 0) { fprintf (stderr, "."); fflush (stderr); }
+                // build utterance descriptor
+                if (m == 0 && !labels.empty())
+                    classidsbegin.push_back(classids[0]->size());
+                    
+                if (uttisvalid[i]){
+                utterancedesc utterance (msra::asr::htkfeatreader::parsedpath (infiles[m][i]), labels.empty() ? 0 : classidsbegin[i] );  //mseltzer - is this foolproof for multiio? is classids always non-empty? 
+                const size_t uttframes = utterance.numframes(); // will throw if frame bounds not given --required to be given in this mode
+                    assert(uttframes == uttduration[i]); // ensure nothing funky happened
+                    // already performed these checks above
+                    // we need at least 2 frames for boundary markers to work
+                    //if (uttframes < 2)
+                    //    throw std::runtime_error ("minibatchutterancesource: utterances < 2 frames not supported");
+                    //if (uttframes > frameref::maxframesperutterance)
+                    //{
+                    //    fprintf (stderr, "minibatchutterancesource: skipping %d-th file (%d frames) because it exceeds max. frames (%d) for frameref bit field: %S", i, uttframes, frameref::maxframesperutterance, key.c_str());
+                    //    continue;
+                    //}
+
+                // check whether we have the ref transcript
+                //auto labelsiter = labels[0].end();
+                bool lacksmlf = true;
+                if (!labels.empty())    // empty means unsupervised mode (don't load any)
+                {
+                    key = utterance.key();
+                    // check if labels are available (if not, it normally means that no path was found in realignment)
+                    auto labelsiter = labels[0].find (key);
+                    //const bool lacksmlf = (labelsiter == labels[0].end());
+                    lacksmlf = (labelsiter == labels[0].end());
+                    if (lacksmlf)
+                        if (nomlf++ < 5)
+                            fprintf (stderr, " [no labels for  %S]", key.c_str());
+                    // check if lattice is available (when in lattice mode)
+                    // TODO: also check the #frames here; requires a design change of the TOC format & a rerun
+                    const bool lackslat = !lattices.empty() && !lattices.haslattice (key); // ('true' if we have no lattices)
+                    if (lackslat)
+                        if (nolat++ < 5)
+                            fprintf (stderr, " [no lattice for %S]", key.c_str());
+                    // skip if either one is missing
+                        if (lacksmlf || lackslat){
+                            uttisvalid[i] = false;
+                        continue;   // skip this utterance at all
+                }
+                    }
+                // push the label sequence into classids[], since we already looked it up
+                // TODO: we can store labels more efficiently now since we don't do frame-wise random access anymore.
+    
+                // OK, utterance has all we need --remember it
+
+                if (m==0)
+                {
+                    if (!labels.empty() && !lacksmlf)
+                    //if (!labels.empty() && labelsiter != labels[0].end())
+                    {
+                        // first verify that all the label files have the proper duration
+                        foreach_index(j, labels)
+                        {
+                            const auto & labseq = labels[j].find(key)->second;
+                            // check if durations match; skip if not
+                            size_t labframes = labseq.empty() ? 0 : (labseq[labseq.size() - 1].firstframe + labseq[labseq.size() - 1].numframes);
+                            if (labframes != uttframes)
+                            {
+                                fprintf(stderr, " [duration mismatch (%d in label vs. %d in feat file), skipping %S]", labframes, uttframes, key.c_str());
+                                nomlf++;
+                                    uttisvalid[i] = false;
+                                    //continue;   // skip this utterance at all
+                                    break;
+                            }
+                        }
+                            if (uttisvalid[i])
+                            {
+                            utteranceset.push_back(std::move(utterance));
+                            _totalframes += uttframes;
+                            // then parse each mlf if the durations are consistent
+                            foreach_index(j, labels)
+                            {
+                                const auto & labseq = labels[j].find(key)->second;
+                                // expand classid sequence into flat array
+                                foreach_index(i, labseq)
+                                {
+                                    const auto & e = labseq[i];
+                                    if ((i > 0 && labseq[i - 1].firstframe + labseq[i - 1].numframes != e.firstframe) || (i == 0 && e.firstframe != 0))
+                                        throw std::runtime_error(msra::strfun::strprintf("minibatchutterancesource: labels not in consecutive order MLF in label set: %S", key.c_str()));
+                                    if (e.classid >= udim[j])
+                                        throw std::runtime_error(msra::strfun::strprintf("minibatchutterancesource: class id %d exceeds model output dimension %d in file %S", e.classid, udim, key.c_str()));
+                                    if (e.classid != (CLASSIDTYPE)e.classid)
+                                        throw std::runtime_error("CLASSIDTYPE has too few bits");
+                                    for (size_t t = e.firstframe; t < e.firstframe + e.numframes; t++)
+                                        classids[j]->push_back((CLASSIDTYPE)e.classid);
+                                    numclasses[j] = max(numclasses[j], 1u + e.classid);
+                                    counts[j].resize(numclasses[j], 0);
+                                    counts[j][e.classid] += e.numframes;
+                                }
+
+                                classids[j]->push_back((CLASSIDTYPE)-1);  // append a boundary marker marker for checking
+
+                                if (!labels[j].empty() && classids[j]->size() != _totalframes + utteranceset.size())
+                                    throw std::logic_error(msra::strfun::strprintf("minibatchutterancesource: label duration inconsistent with feature file in MLF label set: %S", key.c_str()));
+                                assert(labels[j].empty() || classids[j]->size() == _totalframes + utteranceset.size());
+                            }
+                        }
+                    }
+                    else{
+                            assert(classids.empty() && labels.empty());
+                            utteranceset.push_back(std::move(utterance));
+                            _totalframes += uttframes;
+                    }
+                }
+                            else
+                    {
+                        utteranceset.push_back(std::move(utterance));
+                    }
+                }
+            }
+            if (m == 0) 
+                utterancesetsize = utteranceset.size();
+            else 
+                assert(utteranceset.size() == utterancesetsize);
+            
+            fprintf (stderr, "feature set %d: %d frames in %d out of %d utterances\n", m, _totalframes, utteranceset.size(),infiles[m].size());
+
+            if (!labels.empty()){
+                foreach_index (j, labels){
+                    biggrowablevector<CLASSIDTYPE> & cid = *classids[j];
+                    foreach_index (i, utteranceset){
+                        //if ((*classids[j])[utteranceset[i].classidsbegin + utteranceset[i].numframes()] != (CLASSIDTYPE) -1)
+                        //printf("index = %d\n",utteranceset[i].classidsbegin + utteranceset[i].numframes());
+                        //printf("cid[index] = %d\n",cid[utteranceset[i].classidsbegin + utteranceset[i].numframes()]);
+                        //printf("CLASSIDTYPE(-1) = %d\n",(CLASSIDTYPE) -1);
+                        if (cid[utteranceset[i].classidsbegin + utteranceset[i].numframes()] != (CLASSIDTYPE) -1)
+                            throw std::logic_error ("minibatchutterancesource: classids[] out of sync");
+                    }
+                }
+            }
+            if (nomlf + nolat > 0)
+            {
+                fprintf (stderr, "minibatchutterancesource: out of %d files, %d files not found in label set and %d have no lattice\n", infiles[0].size(), nomlf, nolat);
+                if (nomlf + nolat > infiles[m].size() / 2)
+                    throw std::runtime_error ("minibatchutterancesource: too many files not found in label set--assuming broken configuration\n");
+            }
+            if (m==0) {foreach_index(j, numclasses) { fprintf(stderr,"label set %d: %d classes\n",j, numclasses[j]); } }
+            // distribute them over chunks
+            // We simply count off frames until we reach the chunk size.
+            // Note that we first randomize the chunks, i.e. when used, chunks are non-consecutive and thus cause the disk head to seek for each chunk.
+            const size_t framespersec = 100;                    // we just assume this; our efficiency calculation is based on this
+                        const size_t chunkframes = 15 * 60 * framespersec;  // number of frames to target for each chunk
+            // Loading an initial 24-hour range will involve 96 disk seeks, acceptable.
+            // When paging chunk by chunk, chunk size ~14 MB.
+            std::vector<utterancechunkdata> & thisallchunks = allchunks[m];
+
+            thisallchunks.resize (0);
+            thisallchunks.reserve (_totalframes / chunkframes);
+
+            foreach_index (i, utteranceset)
+            {
+                // if exceeding current entry--create a new one
+                // I.e. our chunks are a little larger than wanted (on av. half the av. utterance length).
+                if (thisallchunks.empty() || thisallchunks.back().totalframes > chunkframes || thisallchunks.back().numutterances() >= frameref::maxutterancesperchunk)
+                    thisallchunks.push_back (utterancechunkdata());
+                // append utterance to last chunk
+                utterancechunkdata & currentchunk = thisallchunks.back();
+                currentchunk.push_back (std::move (utteranceset[i]));    // move it out from our temp array into the chunk
+                // TODO: above push_back does not actually 'move' because the internal push_back does not accept that
+            }
+            numutterances = utteranceset.size();
+            fprintf (stderr, "minibatchutterancesource: %d utterances grouped into %d chunks, av. chunk size: %.1f utterances, %.1f frames\n",
+                numutterances, thisallchunks.size(), numutterances / (double) thisallchunks.size(), _totalframes / (double) thisallchunks.size());
+            // Now utterances are stored exclusively in allchunks[]. They are never referred to by a sequential utterance id at this point, only by chunk/within-chunk index.
+        }
+        // preliminary mem allocation for frame references (if in frame mode)
+        if (framemode)
+            randomizedframerefs.resize (_totalframes);
+    }
+
+private:
+    // shuffle a vector into random order by randomly swapping elements
+
+    template<typename VECTOR> static void randomshuffle (VECTOR & v, size_t randomseed)
+    {
+        if (v.size() > RAND_MAX * (size_t) RAND_MAX)
+            throw std::runtime_error ("randomshuffle: too large set: need to change to different random generator!");
+        srand ((unsigned int) randomseed);
+        foreach_index (i, v)
+        {
+            // pick a random location
+            const size_t irand = msra::dbn::rand (0, v.size());
+
+            // swap element i with it
+            if (irand == (size_t) i)
+                continue;
+            ::swap (v[i], v[irand]);
+        }
+    }
+#if 0
+    template<typename VECTOR> static void randomshuffle(std::vector<VECTOR &> v, size_t randomseed)
+    {
+        foreach_index(j, v)
+        {
+           if (v[j].size() > RAND_MAX * (size_t) RAND_MAX)
+            throw std::runtime_error ("randomshuffle: too large set: need to change to different random generator!");
+        }
+        srand ((unsigned int) randomseed);
+        
+        foreach_index (i, v[0])
+        {
+           // pick a random location
+            const size_t irand = msra::dbn::rand (0, v[0].size());
+
+            foreach_index(j, v){
+            // swap element i with it
+                if (irand == (size_t) i)
+                    continue;
+                ::swap (v[j][i], v[j][irand]);
+            }
+        }
+    }
+#endif //0
+    static void checkoverflow (size_t fieldval, size_t targetval, const char * fieldname)
+    {
+        if (fieldval != targetval)
+            throw std::runtime_error (msra::strfun::strprintf ("checkoverflow: bit field %s too small for value 0x%x (cut from 0x%x)", fieldname, targetval, fieldval));
+    }
+
+    // helper for testing whether a swapped frame position is valid (w.r.t. beign in RAM when being at position 't')
+    bool isframepositionvalid (const size_t t, const biggrowablevector<unsigned short> & ttochunk) const
+    {
+        // look up valid range for time position
+        const size_t positionchunkindex = ttochunk[t];              // position 't' lies within this original chunk (relationship is monotonous, not random)
+        const auto & chunk = randomizedchunks[0][positionchunkindex];
+        // get in-RAM chunk range for this frame position (shared across all frame positions within the same chunk)
+        const size_t poswindowbegin = chunk.windowbegin;            // rolling window over chunks (which under the hood have been randomized)
+        const size_t poswindowend =   chunk.windowend;
+        // Chunk implies that if we are at position 't', we are guaranteed to have chunks [poswindowbegin, poswindowend) in RAM.
+
+        // now see if the randomized location is within that window
+        const size_t actualchunkindexforpos = randomizedframerefs[t].chunkindex;    // where this frame pos has been mapped to
+        return actualchunkindexforpos >= poswindowbegin && actualchunkindexforpos < poswindowend;
+        // We only need to test the chunk index. Utterance and frame can be randomized within a chunk as we want, as long it is in RAM.
+    }
+
+    // big long helper to update all cached randomization information
+    // This is a rather complex process since we randomize on two levels:
+    //  - chunks of consecutive data in the feature archive
+    //  - within a range of chunks that is paged into RAM
+    //     - utterances (in utt mode), or
+    //     - frames (in frame mode)
+    // The 'globalts' parameter is the start time that triggered the rerandomization; it is NOT the base time of the randomized area.
+    size_t lazyrandomization (const size_t globalts)
+    {
+        const size_t sweep = globalts / _totalframes;    // which sweep (this determines randomization)
+        if (sweep == currentsweep)                       // already got this one--nothing to do
+            return sweep;
+
+        currentsweep = sweep;
+		if (verbosity>0)
+        fprintf (stderr, "lazyrandomization: re-randomizing for sweep %d in %s mode\n", currentsweep, framemode ? "frame" : "utterance");
+
+        const size_t sweepts = sweep * _totalframes;     // first global frame index for this sweep
+
+        // first randomize chunks
+        std::vector<std::vector<std::vector<utterancechunkdata>::const_iterator>> randomizedchunkrefs;
+        foreach_index (i, allchunks)
+            randomizedchunkrefs.push_back(std::vector<std::vector<utterancechunkdata>::const_iterator>());
+
+        foreach_index (i, allchunks)
+            randomizedchunkrefs[i].reserve (allchunks[i].size());
+
+        foreach_index (i, allchunks)    // TODO: this cries for iterating using the iterator!
+        {
+            foreach_index(j, allchunks[i])
+                randomizedchunkrefs[i].push_back (allchunks[i].begin() + j);
+           assert (randomizedchunkrefs[i].size() == allchunks[i].size());
+
+           // note that sincew randomshuffle() uses sweep as seed, this will keep the randomization common across all feature streams
+           randomshuffle (randomizedchunkrefs[i], sweep); // bring into random order (with random seed depending on sweep)
+
+        }
+
+        // place them onto the global timeline -> randomizedchunks[]
+        // We are processing with randomization within a rolling window over this chunk sequence.
+        // Paging will happen on a chunk-by-chunk basis.
+        // The global time stamp is needed to determine the paging window.
+        randomizedchunks.clear();               // data chunks after being brought into random order (we randomize within a rolling window over them)
+
+        foreach_index(i, allchunks)
+            randomizedchunks.push_back(std::vector<chunk>());
+        
+        foreach_index(i, allchunks)
+        {
+            randomizedchunks[i].reserve (randomizedchunkrefs[i].size());
+            foreach_index (k, randomizedchunkrefs[i])
+                randomizedchunks[i].push_back (chunk (randomizedchunkrefs[i][k], randomizedchunks[i].empty() ? 0 : randomizedchunks[i].back().utteranceposend(), randomizedchunks[i].empty() ? sweepts : randomizedchunks[i].back().globalte()));
+            assert (randomizedchunks[i].size() == allchunks[i].size());
+            assert (randomizedchunks[i].empty() || (randomizedchunks[i].back().utteranceposend() == numutterances && randomizedchunks[i].back().globalte() == sweepts + _totalframes));
+        }
+        // for each chunk, compute the randomization range (w.r.t. the randomized chunk sequence)
+        foreach_index (i, randomizedchunks)
+        {
+            foreach_index (k, randomizedchunks[i])
+            {
+                chunk & chunk = randomizedchunks[i][k];
+                // start with the range of left neighbor
+                if (k == 0)
+                {
+                    chunk.windowbegin = 0;
+                    chunk.windowend = 1;
+                }
+                else
+                {
+                    chunk.windowbegin = randomizedchunks[i][k-1].windowbegin;  // might be too early
+                    chunk.windowend = randomizedchunks[i][k-1].windowend;      // might have more space
+                }
+                while (chunk.globalts - randomizedchunks[i][chunk.windowbegin].globalts > randomizationrange/2)
+                    chunk.windowbegin++;            // too early
+                while (chunk.windowend < randomizedchunks[i].size() && randomizedchunks[i][chunk.windowend].globalte() - chunk.globalts < randomizationrange/2)
+                    chunk.windowend++;              // got more space
+            }
+        }
+        if (!framemode)     // utterance mode
+        {
+            // This sets up the following members:
+            //  - positionchunkwindows
+            //  - randomizedutterancerefs
+            //  - randomizedutteranceposmap
+
+            // We will now introduce the concept of utterance *position*.
+            // During processing, utterances will be indexed by position (which is in turn derived from a frame index in getbatch()),
+            // and it is assumed (required) that positions are requested consecutively.
+            // Each utterance position has an underlying associated utterance, which is represented as (chunkid, within-chunk index) and randomly assigned.
+            // Each utterance position also has an associated range of chunks that are kept in memory,
+            // and the associated underlying utterance is guaranteed to be found within that associated range of chunks.
+            // That allows to page out/in data when processing utterance positions in a consecutive manner.
+
+            // compute chunk windows for every utterance position -> positionchunkwindows[]
+            // Utterance positions can only reference underlying utterance data within the chunk window.
+            // Utterance positions are defined by the randomized chunk sequence (i.e. their underlying 'defining' chunk differs from sweep to sweep).
+            positionchunkwindows.clear();           // [utterance position] -> [windowbegin, windowend) for controlling paging
+            positionchunkwindows.reserve (numutterances);
+
+            // positionchunkwindows should be consistent for all inputs (distinct feature streams), so just build based on feature[0]
+            // contains pointer to chunk elements but only to compute index
+            foreach_index (k, randomizedchunks[0]) // TODO: this really cries for iterating using iterators!
+            {
+                chunk & chunk = randomizedchunks[0][k];
+                for (size_t i = chunk.utteranceposbegin; i < chunk.utteranceposend(); i++)  // loop over utterances in this chunk
+                    positionchunkwindows.push_back (randomizedchunks[0].begin() + k);
+                // to look up the chunk range in memory for a position, look up the defining chunk and its range
+            }
+            assert (positionchunkwindows.size() == numutterances);
+
+            // build the randomized utterances array -> randomizedutterancerefs[]
+            // start by assigning all utterance positions to utterances in non-random consecutive manner
+            randomizedutterancerefs.clear();        // [pos] randomized utterance ids
+            randomizedutterancerefs.reserve (numutterances);
+            foreach_index (k, randomizedchunks[0])
+            {
+                chunk & chunk = randomizedchunks[0][k];
+                for (size_t i = 0; i < chunk.numutterances(); i++)  // loop over utterances in this chunk
+                    randomizedutterancerefs.push_back (utteranceref (k, i));
+            }
+            assert (randomizedutterancerefs.size() == numutterances);
+            foreach_index (i, randomizedutterancerefs)
+            {
+                auto & uttref = randomizedutterancerefs[i];
+                assert (positionchunkwindows[i].isvalidforthisposition(uttref)); uttref;
+            }
+
+            // check we got those setup right
+
+            // we now randomly shuffle randomizedutterancerefs[pos], while considering the constraints of what chunk range needs to be in memory
+            srand ((unsigned int) sweep + 1);
+            for (size_t i = 0; i < randomizedutterancerefs.size(); i++)
+            {
+                // get valid randomization range, expressed in chunks
+                const size_t windowbegin = positionchunkwindows[i].windowbegin();
+                const size_t windowend =   positionchunkwindows[i].windowend();
+
+                // get valid randomization range, expressed in utterance positions
+                // Remember, utterance positions are defined by chunks.
+                const size_t posbegin = randomizedchunks[0][windowbegin].utteranceposbegin;
+                const size_t posend =   randomizedchunks[0][windowend-1].utteranceposend();
+
+                // randomization range for this utterance position is [posbegin, posend)
+                for(;;)
+                {
+                    // pick a random location
+                    const size_t j = msra::dbn::rand (posbegin, posend);    // a random number within the window
+                    if (i == j)
+                        break;  // the random gods say "this one points to its original position"... nothing wrong about that, but better not try to swap
+
+                    // We want to swap utterances at i and j, but need to make sure they remain in their allowed range.
+                    // This is guaranteed for a so-far untouched utterance, but both i and j may have been touched by a previous swap.
+
+                    // We want to use the utterance previously referenced at utterance position j at position i. Is that allowed?
+                    if (!positionchunkwindows[i].isvalidforthisposition (randomizedutterancerefs[j]))
+                        continue;   // nope --try another
+
+                    // Likewise may we use the utterance previously referenced at utterance position i at position j?
+                    if (!positionchunkwindows[j].isvalidforthisposition (randomizedutterancerefs[i]))
+                        continue;   // nope --try another
+
+                    // yep--swap them
+                    randomizedutterancerefs[i].swap (randomizedutterancerefs[j]);
+                    break;
+                }
+            }
+
+            // place the randomized utterances on the global timeline so we can find them by globalts
+            size_t t = sweepts;
+            foreach_index (i, randomizedutterancerefs)
+            {
+                auto & uttref = randomizedutterancerefs[i];
+                uttref.globalts = t;
+                uttref.numframes = randomizedchunks[0][uttref.chunkindex].getchunkdata().numframes (uttref.utteranceindex);
+                t = uttref.globalte();
+            }
+            assert (t == sweepts + _totalframes);
+
+            // verify that we got it right (I got a knot in my head!)
+            foreach_index (i, randomizedutterancerefs)
+            {
+                // get utterance referenced at this position
+                const auto & uttref = randomizedutterancerefs[i];
+                // check if it is valid for this position
+                if (uttref.chunkindex < positionchunkwindows[i].windowbegin() || uttref.chunkindex >= positionchunkwindows[i].windowend())
+                    throw std::logic_error ("lazyrandomization: randomization logic mangled!");
+            }
+
+            // create lookup table for (globalts values -> pos) -> randomizedutteranceposmap[]
+            randomizedutteranceposmap.clear();      // [globalts] -> pos lookup table
+            foreach_index (pos, randomizedutterancerefs)
+            {
+                auto & uttref = randomizedutterancerefs[pos];
+                randomizedutteranceposmap[uttref.globalts] = (size_t) pos;
+            }
+        }
+        else            // frame mode
+        {
+            // This sets up the following members:
+            //  - randomizedframerefs
+
+            srand ((unsigned int) sweep + 1);
+            // An original timeline is established by the randomized chunks, denoted by 't'.
+            // Returned frames are indexed by frame position j = (globalt - sweept), which have an associated underlying 't'.
+            // It is guaranteed that uttterance frame position j maps to an underlying frame within the corresponding chunk window.
+            biggrowablevector<unsigned short> ttochunk; // randomized chunk index associated with frame position
+            ttochunk.resize (_totalframes);
+            size_t t = 0;
+            frameref frameref;
+            // enumerate chunks in their randomized order and assign frame indices in that order -> randomizedframerefs[t]
+            // At this point, chunks are in randomized order, but utterances and frames within utterances are not randomized.
+            // Later we will randomize those as well.
+            foreach_index (i, randomizedchunks[0])
+            {
+                frameref.chunkindex = (unsigned short)i;
+                checkoverflow (frameref.chunkindex, i, "frameref::chunkindex");
+                const auto & chunk = randomizedchunks[0][i];
+                const auto & chunkdata = chunk.getchunkdata();
+                const size_t numutt = chunkdata.numutterances();
+                for (size_t k = 0; k < numutt; k++)
+                {
+                    frameref.utteranceindex = (short)k;
+                    checkoverflow (frameref.utteranceindex, k, "frameref::utteranceindex");
+                    const size_t n = chunkdata.numframes (k);
+                    for (size_t m = 0; m < n; m++)
+                    {
+                        frameref.frameindex = (short)m;
+                        checkoverflow (frameref.frameindex, m, "frameref::utteranceindex");
+                        randomizedframerefs[t] = frameref;  // hopefully this is a memory copy, not a bit-wise assignment! If not, then code it explicitly
+                        ttochunk[t] = (unsigned short) i;
+                        checkoverflow (ttochunk[t], i, "ttochunk[]");
+                        t++;
+                    }
+                }
+            }
+            assert (t == _totalframes);
+
+            // now randomize them --we use the nested loop again to avoid storing a backpointer
+            // The condition is that a randomized frame may not be moved out of its associated chunk window.
+            foreach_index (t, randomizedframerefs)
+            {
+                const size_t positionchunkindex = ttochunk[t];              // position 't' lies within this chunk (relationship is monotonous, not random)
+                const auto & chunk = randomizedchunks[0][positionchunkindex];  // for window
+
+                // get in-RAM chunk range for this frame position (shared across all frame positions within the same chunk)
+                const size_t poswindowbegin = chunk.windowbegin;            // rolling window over chunks (which under the hood have been randomized)
+                const size_t poswindowend =   chunk.windowend;
+                // Chunk implies that if we are at position 't', we are guaranteed to have chunks [poswindowbegin, poswindowend) in RAM.
+                // These chunks are associated with a range of frame positions.
+                // It is implied that if we are at position 't', the frames covered by chunks [poswindowbegin, poswindowend) are in RAM.
+                const size_t postbegin = randomizedchunks[0][poswindowbegin].globalts   - sweepts;
+                const size_t postend =   randomizedchunks[0][poswindowend-1].globalte() - sweepts;
+                // The position that this frame gets randomized to must be guaranteed to belong to a chunk within [postbegin, postend).
+
+                for (;;)                                                    // (randomization retry loop)
+                {
+                    size_t tswap = msra::dbn::rand (postbegin, postend);               // random frame position within allowed range
+                    // We want to swap 't' to 'tswap' and 'tswap' to 't'.
+                    //  - Both may have been swapped before.
+                    //  - Both must stay within the randomization window of their respective position.
+                    // check admissibility of where the element at 'tswap' gets swapped to 't' (range = [windowbegin,windowend))
+                    size_t tswapchunkindex = randomizedframerefs[tswap].chunkindex;
+                    if (tswapchunkindex < poswindowbegin || tswapchunkindex >= poswindowend)
+                        continue;
+                    // check admissibility of where the element at t gets swapped to (which is frame position 'tswap')
+                    const size_t sourcechunkindex = randomizedframerefs[t].chunkindex;
+                    size_t targetchunkindex = ttochunk[tswap];      // chunk associated with this frame position defines value range
+                    const auto & targetchunk = randomizedchunks[0][targetchunkindex];
+                    const size_t targetwindowbegin = targetchunk.windowbegin;
+                    const size_t targetwindowend =   targetchunk.windowend;
+                    if (sourcechunkindex < targetwindowbegin || sourcechunkindex >= targetwindowend)
+                        continue;
+                    // admissible--swap the two
+                    ::swap (randomizedframerefs[t], randomizedframerefs[tswap]);
+#if 0
+                    break;
+#else               // post-check  --so far did not trigger, can be removed
+
+                    // do a post-check if we got it right  --we seem not to
+                    if (isframepositionvalid (t, ttochunk) && isframepositionvalid (tswap, ttochunk))
+                        break;
+                    // not valid: swap them back and try again  --we actually discovered a bug in the code above
+                    ::swap (randomizedframerefs[t], randomizedframerefs[tswap]);
+                    fprintf (stderr, "lazyrandomization: BUGBUG --invalid swapping condition detected\n");
+#endif
+                }
+            }
+
+            // check it --my head spins
+            t = 0;
+            foreach_index (i, randomizedchunks[0])
+            {
+                const auto & chunk = randomizedchunks[0][i];       // for window and chunkdata
+                const size_t poswindowbegin = chunk.windowbegin;
+                const size_t poswindowend =   chunk.windowend;
+
+                const auto & chunkdata = chunk.getchunkdata();  // for numutterances/numframes
+                const size_t numutt = chunkdata.numutterances();
+                for (size_t k = 0; k < numutt; k++)
+                {
+                    const size_t n = chunkdata.numframes (k);
+                    for (size_t m = 0; m < n; m++)
+                    {
+                        const size_t randomizedchunkindex = randomizedframerefs[t].chunkindex;
+                        if (randomizedchunkindex < poswindowbegin || randomizedchunkindex >= poswindowend)
+                            throw std::logic_error ("lazyrandomization: nope, you got frame randomization wrong, dude");
+                        t++;
+                    }
+                }
+            }
+            assert (t == _totalframes);
+        }
+
+        return sweep;
+    }
+
+    // helper to page out a chunk with log message
+    void releaserandomizedchunk (size_t k)
+    {
+        size_t numreleased=0;
+        foreach_index(m, randomizedchunks){
+            auto & chunkdata = randomizedchunks[m][k].getchunkdata();
+            if (chunkdata.isinram())
+            {
+                if (verbosity)
+                fprintf (stderr, "releaserandomizedchunk: paging out randomized chunk %d (frame range [%d..%d]), %d resident in RAM\n",
+                     k, randomizedchunks[m][k].globalts, randomizedchunks[m][k].globalte()-1, chunksinram-1);
+                chunkdata.releasedata();
+                numreleased++;
+            }
+        }
+        if (numreleased>0 && numreleased<randomizedchunks.size())
+        {
+            LogicError ("releaserandomizedchunk: inconsistency detected - some inputs have chunks in ram, some not");
+        }
+        else if (numreleased==randomizedchunks.size())
+        {
+            chunksinram--;
+        }
+        return;
+    }
+
+    // helper to page in a chunk for a given utterance
+    // (window range passed in for checking only)
+    // Returns true if we actually did read something.
+    bool requirerandomizedchunk (const size_t chunkindex, const size_t windowbegin, const size_t windowend)
+    {
+        size_t numinram=0;
+
+        if (chunkindex < windowbegin || chunkindex >= windowend)
+            throw std::logic_error ("requirerandomizedchunk: requested utterance outside in-memory chunk range");
+
+        foreach_index(m, randomizedchunks)
+        {
+            auto & chunk = randomizedchunks[m][chunkindex];
+            auto & chunkdata = chunk.getchunkdata();
+            if (chunkdata.isinram())
+                numinram++;
+        }
+        if (numinram==randomizedchunks.size())
+            return false;
+        else if (numinram==0)
+        {
+            foreach_index(m, randomizedchunks)
+            {
+                auto & chunk = randomizedchunks[m][chunkindex];
+                auto & chunkdata = chunk.getchunkdata();
+				if (verbosity)
+                fprintf (stderr, "feature set %d: requirerandomizedchunk: paging in randomized chunk %d (frame range [%d..%d]), %d resident in RAM\n", m, chunkindex, chunk.globalts, chunk.globalte()-1, chunksinram+1);
+                msra::util::attempt (5, [&]()   // (reading from network)
+                {
+                    chunkdata.requiredata (featkind[m], featdim[m], sampperiod[m], this->lattices, verbosity);
+                });
+            }
+            chunksinram++;
+            return true;
+        }
+        else{
+            LogicError ("requirerandomizedchunk: inconsistency detected - some inputs need chunks paged in, some not");
+        }
+    }
+
+    class matrixasvectorofvectors  // wrapper around a matrix that views it as a vector of column vectors
+    {
+        void operator= (const matrixasvectorofvectors &);  // non-assignable
+        msra::dbn::matrixbase & m;
+    public:
+        matrixasvectorofvectors (msra::dbn::matrixbase & m) : m (m) {}
+        size_t size() const { return m.cols(); }
+        const_array_ref<float> operator[] (size_t j) const { return array_ref<float> (&m(0,j), m.rows()); }
+    };
+
+    size_t chunkforframepos (const size_t t) const  // find chunk for a given frame position
+    {
+        //inspect chunk of first feature stream only
+        auto iter = std::lower_bound (randomizedchunks[0].begin(), randomizedchunks[0].end(), t, [&] (const chunk & chunk, size_t t) { return chunk.globalte() <= t; });
+        const size_t chunkindex = iter - randomizedchunks[0].begin();
+        if (t < randomizedchunks[0][chunkindex].globalts || t >= randomizedchunks[0][chunkindex].globalte())
+            throw std::logic_error ("chunkforframepos: dude, learn STL!");
+        return chunkindex;
+    }
+
+public:
+
+    void setverbosity(int newverbosity){ verbosity = newverbosity; }
+
+    // get the next minibatch
+    // A minibatch is made up of one or more utterances.
+    // We will return less than 'framesrequested' unless the first utterance is too long.
+    // Note that this may return frames that are beyond the epoch end, but the first frame is always within the epoch.
+    // We specify the utterance by its global start time (in a space of a infinitely repeated training set).
+    // This is efficient since getbatch() is called with sequential 'globalts' except at epoch start.
+    // Note that the start of an epoch does not necessarily fall onto an utterance boundary. The caller must use firstvalidglobalts() to find the first valid globalts at or after a given time.
+    /*implement*/ bool getbatch (const size_t globalts, const size_t framesrequested, std::vector<msra::dbn::matrix> & feat, std::vector<std::vector<size_t>> & uids,
+                                 std::vector<const_array_ref<msra::lattices::lattice::htkmlfwordsequence::word>> & transcripts, 
+                                 std::vector<shared_ptr<const latticesource::latticepair>> & latticepairs)
+    {
+        bool readfromdisk = false;  // return value: shall be 'true' if we paged in anything
+
+        auto_timer timergetbatch;
+        assert (_totalframes > 0);
+
+        // update randomization if a new sweep is entered  --this is a complex operation that updates many of the data members used below
+        const size_t sweep = lazyrandomization (globalts);
+
+        const std::vector<char> noboundaryflags;    // dummy
+        if (!framemode)      // regular utterance mode
+        {
+            // find utterance position for globalts
+            // There must be a precise match; it is not possible to specify frames that are not on boundaries.
+            auto positer = randomizedutteranceposmap.find (globalts);
+            if (positer == randomizedutteranceposmap.end())
+                throw std::logic_error ("getbatch: invalid 'globalts' parameter; must match an existing utterance boundary");
+            const size_t spos = positer->second;
+
+            // determine how many utterances will fit into the requested minibatch size
+            size_t mbframes = randomizedutterancerefs[spos].numframes;   // at least one utterance, even if too long
+            size_t epos;
+            for (epos = spos + 1; epos < numutterances && mbframes + randomizedutterancerefs[epos].numframes < framesrequested; epos++)  // add more utterances as long as they fit within requested minibatch size
+                mbframes += randomizedutterancerefs[epos].numframes;
+
+            // do some paging housekeeping
+            // This will also set the feature-kind information if it's the first time.
+            // Free all chunks left of the range.
+            // Page-in all chunks right of the range.
+            // We are a little more blunt for now: Free all outside the range, and page in only what is touched. We could save some loop iterations.
+            const size_t windowbegin = positionchunkwindows[spos].windowbegin();
+            const size_t windowend =   positionchunkwindows[epos-1].windowend();
+            for (size_t k = 0; k < windowbegin; k++)
+                releaserandomizedchunk (k);
+            for (size_t k = windowend; k < randomizedchunks[0].size(); k++)
+                releaserandomizedchunk (k);
+            for (size_t pos = spos; pos < epos; pos++)
+                readfromdisk |= requirerandomizedchunk (randomizedutterancerefs[pos].chunkindex, windowbegin, windowend); // (window range passed in for checking only)
+
+            // resize feat and uids
+            feat.resize(vdim.size());
+            uids.resize(classids.size());            
+            assert(feat.size()==vdim.size());
+            assert(feat.size()==randomizedchunks.size());
+            foreach_index(i, feat)
+            {
+                feat[i].resize (vdim[i], mbframes);
+
+                if (i==0)
+                {
+                    foreach_index(j, uids)
+                    {
+                        if (issupervised())             // empty means unsupervised training -> return empty uids
+                            uids[j].resize (mbframes);
+                        else
+                            uids[i].clear();
+                        latticepairs.clear();               // will push_back() below
+                        transcripts.clear();
+                    }
+                }
+            }
+            // return these utterances
+			if (verbosity > 0)
+				fprintf (stderr, "getbatch: getting utterances %d..%d (%d frames out of %d requested) in sweep %d\n", spos, epos -1, mbframes, framesrequested, sweep);
+            size_t tspos = 0;   // relative start of utterance 'pos' within the returned minibatch
+            for (size_t pos = spos; pos < epos; pos++)
+            {
+                const auto & uttref = randomizedutterancerefs[pos];
+                size_t n=0;
+                foreach_index(i, randomizedchunks)
+                {
+                    const auto & chunk = randomizedchunks[i][uttref.chunkindex];
+                    const auto & chunkdata = chunk.getchunkdata();
+                    assert (uttref.globalts == globalts + tspos);
+                    auto uttframes = chunkdata.getutteranceframes (uttref.utteranceindex);
+                    matrixasvectorofvectors uttframevectors (uttframes);    // (wrapper that allows m[j].size() and m[j][i] as required by augmentneighbors())
+                    n = uttframevectors.size();
+                    assert (n == uttframes.cols() && uttref.numframes == n && chunkdata.numframes (uttref.utteranceindex) == n);
+
+                    // copy the frames and class labels
+                    for (size_t t = 0; t < n; t++)          // t = time index into source utterance
+                    {
+                        size_t leftextent, rightextent;
+                        // page in the needed range of frames
+                        if (leftcontext[i] == 0 && rightcontext[i] == 0)
+                        {
+                            leftextent = rightextent = augmentationextent(uttframevectors[t].size(), vdim[i]);
+                        }
+                        else
+                        {
+                            leftextent = leftcontext[i];
+                            rightextent = rightcontext[i];
+                        }
+                        augmentneighbors(uttframevectors, noboundaryflags, t, leftextent, rightextent, feat[i], t + tspos);
+                        //augmentneighbors(uttframevectors, noboundaryflags, t, feat[i], t + tspos);
+                    }
+
+                    // copy the frames and class labels
+                    if (i==0)
+                    {
+                        auto uttclassids = getclassids (uttref);
+                        foreach_index(j, uttclassids)
+                        {
+                            for (size_t t = 0; t < n; t++)          // t = time index into source utterance
+                            {
+                                if (issupervised())
+                                uids[j][t + tspos] = uttclassids[j][t];
+                            }
+
+                            if (!this->lattices.empty())
+                            {
+                                auto latticepair = chunkdata.getutterancelattice (uttref.utteranceindex);
+                                latticepairs.push_back (latticepair);
+                                // look up reference
+                                const auto & key = latticepair->getkey();
+                                if (!allwordtranscripts.empty())
+                                {
+                                    const auto & transcript = allwordtranscripts.find (key)->second;
+                                    transcripts.push_back (transcript.words);
+                                }
+                            }
+                        }
+                    }
+                }
+                tspos += n;
+            }
+            assert (tspos == mbframes);
+        }
+        else                // // debug mode returning randomized frames again, to see whether convergence is better (we don't ensure non-repetition at this point)
+        {
+            const size_t sweepts = sweep * _totalframes;         // first global frame index for this sweep
+            const size_t sweepte = sweepts + _totalframes;       // and its end
+            const size_t globalte = min (globalts + framesrequested, sweepte);  // we return as much as requested, but not exceeding sweep end
+            const size_t mbframes = globalte - globalts;        // that's our mb size
+
+            // determine window range
+            // We enumerate all frames--can this be done more efficiently?
+            const size_t firstchunk = chunkforframepos (globalts);
+            const size_t lastchunk = chunkforframepos (globalte-1);
+            const size_t windowbegin = randomizedchunks[0][firstchunk].windowbegin;
+            const size_t windowend = randomizedchunks[0][lastchunk].windowend;
+			if (verbosity)
+            fprintf (stderr, "getbatch: getting randomized frames [%d..%d] (%d frames out of %d requested) in sweep %d; chunks [%d..%d] -> chunk window [%d..%d)\n",
+                     globalts, globalte, mbframes, framesrequested, sweep, firstchunk, lastchunk, windowbegin, windowend);
+            // release all data outside, and page in all data inside
+            for (size_t k = 0; k < windowbegin; k++)
+                releaserandomizedchunk (k);
+            for (size_t k = windowbegin; k < windowend; k++)
+                readfromdisk |= requirerandomizedchunk (k, windowbegin, windowend); // (window range passed in for checking only, redundant here)
+            for (size_t k = windowend; k < randomizedchunks[0].size(); k++)
+                releaserandomizedchunk (k);
+
+            // resize feat and uids
+            feat.resize(vdim.size());
+            uids.resize(classids.size());            
+            assert(feat.size()==vdim.size());
+            assert(feat.size()==randomizedchunks.size());
+            foreach_index(i, feat)
+            {
+                feat[i].resize (vdim[i], mbframes);
+
+                if (i==0)
+                {
+                    foreach_index(j, uids)
+                    {
+                        if (issupervised())             // empty means unsupervised training -> return empty uids
+                            uids[j].resize (mbframes);
+                        else
+                            uids[i].clear();
+                        latticepairs.clear();               // will push_back() below
+                        transcripts.clear();
+                    }
+                }
+            }
+            
+            // return randomized frames for the time range of those utterances
+            for (size_t j = 0; j < mbframes; j++)
+            {
+                // map to time index inside arrays
+                const size_t framepos = (globalts + j) % _totalframes;  // using mod because we may actually run beyond the sweep for the last call
+                const frameref & frameref = randomizedframerefs[framepos];
+
+                // random utterance
+                readfromdisk |= requirerandomizedchunk (frameref.chunkindex, windowbegin, windowend);    // (this is just a check; should not actually page in anything)
+                
+                foreach_index(i, randomizedchunks)
+                {
+                    const auto & chunk = randomizedchunks[i][frameref.chunkindex];
+                    const auto & chunkdata = chunk.getchunkdata();
+                    auto uttframes = chunkdata.getutteranceframes (frameref.utteranceindex);
+                    matrixasvectorofvectors uttframevectors (uttframes);    // (wrapper that allows m[j].size() and m[j][i] as required by augmentneighbors())
+                    const size_t n = uttframevectors.size();
+                    assert (n == uttframes.cols() && chunkdata.numframes (frameref.utteranceindex) == n); n;
+
+                    // copy frame and class labels
+                    const size_t t = frameref.frameindex;
+                    
+                    size_t leftextent, rightextent;
+                    // page in the needed range of frames
+                    if (leftcontext[i] == 0 && rightcontext[i] == 0)
+                    {
+                        leftextent = rightextent = augmentationextent(uttframevectors[t].size(), vdim[i]);
+                    }
+                    else
+                    {
+                        leftextent = leftcontext[i];
+                        rightextent = rightcontext[i];
+                    }
+                    augmentneighbors(uttframevectors, noboundaryflags, t, leftextent, rightextent, feat[i], j);
+                    
+                    //augmentneighbors(uttframevectors, noboundaryflags, t, feat[i], j);
+                    if (issupervised() && i == 0)
+                    {
+                        auto frameclassids = getclassids(frameref);
+                        foreach_index(k, uids)
+                            uids[k][j] = frameclassids[k][t];
+                    }
+                }                
+            }
+        }
+        timegetbatch = timergetbatch;
+        return readfromdisk;
+    }
+    double gettimegetbatch() { return timegetbatch;}
+
+    // alternate (updated) definition for multiple inputs/outputs - read as a vector of feature matrixes or a vector of label strings
+    /*implement*/ bool getbatch (const size_t /*globalts*/,
+                           const size_t /*framesrequested*/, msra::dbn::matrix & /*feat*/, std::vector<size_t> & /*uids*/,
+                           std::vector<const_array_ref<msra::lattices::lattice::htkmlfwordsequence::word>> & /*transcripts*/,
+                           std::vector<shared_ptr<const latticesource::latticepair>> & /*latticepairs*/)
+    {
+           // should never get here
+            throw runtime_error("minibatchframesourcemulti: getbatch() being called for single input feature and single output feature, should use minibatchutterancesource instead\n");
+        
+            // for single input/output set size to be 1 and run old getbatch
+            //feat.resize(1);
+            //uids.resize(1);
+            //return getbatch(globalts, framesrequested, feat[0], uids[0], transcripts, latticepairs);
+    }
+    size_t totalframes() const { return _totalframes; }
+
+    // return first valid globalts to ask getbatch() for
+    // In utterance mode, the epoch start may fall in the middle of an utterance.
+    // We return the end time of that utterance (which, in pathological cases, may in turn be outside the epoch; handle that).
+    /*implement*/ size_t firstvalidglobalts (const size_t globalts)
+    {
+        // update randomization if a new sweep is entered  --this is a complex operation that updates many of the data members used below
+        const size_t sweep = lazyrandomization (globalts);
+        // frame mode: start at sweep boundary directly
+        if (framemode)
+            return globalts;
+        // utterance mode
+        assert (globalts >= sweep * _totalframes && globalts < (sweep + 1) * _totalframes); sweep;
+        foreach_index (pos, randomizedutterancerefs)
+            if (randomizedutterancerefs[pos].globalts >= globalts)
+                return randomizedutterancerefs[pos].globalts;   // exact or inexact match
+        return randomizedutterancerefs.back().globalte();       // boundary case: requested time falls within the last utterance
+    }
+
+    const std::vector<size_t> & unitcounts() const { return counts[0]; }
+    const std::vector<size_t> & unitcounts(size_t index) const { return counts[index]; }
+
+};
+
+};};
+