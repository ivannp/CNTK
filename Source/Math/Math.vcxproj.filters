--- conflicted
+++ resolved
@@ -111,12 +111,11 @@
     <ClInclude Include="CPURNGHandle.h">
       <Filter>CPU</Filter>
     </ClInclude>
-<<<<<<< HEAD
+    <ClInclude Include="BlockHandlerAVX.h">
+        <Filter>CPU</Filter>
+    </ClInclude>
     <ClInclude Include="RNNCommon.h">
       <Filter>RNN</Filter>
-=======
-    <ClInclude Include="BlockHandlerAVX.h">
-        <Filter>CPU</Filter>
     </ClInclude>
     <ClInclude Include="BlockHandlerSSE.h">
         <Filter>CPU</Filter>
@@ -126,7 +125,6 @@
     </ClInclude>
     <ClInclude Include="BlockMultiplierPlatform.h">
         <Filter>CPU</Filter>
->>>>>>> 50bb4c8a
     </ClInclude>
   </ItemGroup>
   <ItemGroup>
