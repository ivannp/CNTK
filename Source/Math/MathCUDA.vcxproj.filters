--- conflicted
+++ resolved
@@ -47,9 +47,6 @@
     </ClCompile>
     <ClCompile Include="GPUDataTransferer.cpp">
       <Filter>GPU</Filter>
-    </ClCompile>
-    <ClCompile Include="..\Common\ExceptionWithCallStack.cpp">
-      <Filter>Misc</Filter>
     </ClCompile>
     <ClCompile Include="CuDnnCommon.cpp">
       <Filter>GPU\CuDnn</Filter>
@@ -128,13 +125,11 @@
     <ClInclude Include="Convolution.cuh">
       <Filter>GPU\Convolution</Filter>
     </ClInclude>
-<<<<<<< HEAD
     <ClInclude Include="GPURNGHandle.h">
       <Filter>GPU</Filter>
-=======
+    </ClInclude>
     <ClInclude Include="CuDnnRNN.h">
       <Filter>GPU\RNN</Filter>
->>>>>>> 1360f0fb
     </ClInclude>
   </ItemGroup>
   <ItemGroup>
