--- conflicted
+++ resolved
@@ -54,11 +54,7 @@
 static time_t InitTimeVal() {
 	static bool flag = true;
 	static timeval time;
-<<<<<<< HEAD
-	if (flag) {
-=======
 	if(flag) {
->>>>>>> 48e838c4
 		flag = false;
 		gettimeofday(&time, NULL);
 	}
@@ -68,11 +64,7 @@
 float GetTime() {
 	timeval time;
 	gettimeofday(&time, NULL);
-<<<<<<< HEAD
 	return (time.tv_sec - InitTimeVal()) * 1000.0f + time.tv_usec / 1000.0f;
-=======
-	return (time.tv_sec - InitTimeVal()) * 1000.0f + time.tv_usec / 1000.0f; 
->>>>>>> 48e838c4
 }
 
 #endif