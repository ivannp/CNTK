--- conflicted
+++ resolved
@@ -1436,13 +1436,9 @@
     }
 
     fprintf(stderr, "\n");
-<<<<<<< HEAD
     LOGPRINTF(stderr, "Precomputing --> %zu PreCompute nodes found.\n\n", nodes.size());
-=======
-    LOGPRINTF(stderr, "Precomputing --> %lu PreCompute nodes found.\n\n", nodes.size());
     if (m_traceLevel > 0)
     {
->>>>>>> efde966d
     for (const auto & node : nodes)
     {
         LOGPRINTF(stderr, "\t%ls = %ls()\n", node->NodeName().c_str(), node->OperationName().c_str());
