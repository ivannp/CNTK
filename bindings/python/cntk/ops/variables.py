import numpy as np
from cntk import cntk_py, utils
from ..tensor import TensorOpsMixin
from ..utils import typemap, sanitize_precision, sanitize_value


class Variable(TensorOpsMixin, cntk_py.Variable):
    '''
    Denotes a symbolic entity corresponding to the inputs and outputs of a Function.

    Args:
       shape (`tuple`): the shape of this variable.
       data_type (`np.float32 or np.float64`): data type of the values that will be bound to this variable.
        Default is np.float32
       needs_gradient (`bool`): if set to True any expression that contains this variable
        will also be differentiated with respect to this variable.
       is_sparse(`bool`): whether this is a sparse or dense input (or output)
       dynamic_axes(`list` of :class:`cntk.axis.Axis`): the dynamic axes of this variable. These
        express dimensions that can vary across examples or minibatches.
       name(`str`): an optional name for this parameter.
    '''
    def __init__(self, shape=None, data_type=None, needs_gradient=False, is_sparse=False,
                 dynamic_axes=[cntk_py.Axis.default_dynamic_axis(), cntk_py.Axis.default_batch_axis()], name=''):
        shape = utils.sanitize_shape(shape)

        if data_type is None:
            data_type = np.float32
        dtype = utils.sanitize_dtype_cntk(data_type)

        super(Variable, self).__init__(shape, is_sparse,
                                       dtype, needs_gradient, name, dynamic_axes)

    @property
    @typemap
    def dynamic_axes(self):
        '''
        The dynamic axes of this variable.
        '''
        return super(Variable, self).dynamic_axes()

    @property
    def dtype(self):
        '''
        The NumPy type of this variable. 
        '''
        return sanitize_precision(self.get_data_type())

    @property
    @typemap
    def is_constant(self):
        '''
        Whether this variable is a constant.
        '''
        return super(Variable, self).is_constant()

    @property
    @typemap
    def is_input(self):
        '''
        Whether this variable is an input.
        '''
        return super(Variable, self).is_input()

    @property
    @typemap
    def is_output(self):
        '''
        Whether this variable is an output.
        '''
        return super(Variable, self).is_output()

    @property
    @typemap
    def is_parameter(self):
        '''
        Whether this variable is a parameter.
        '''
        return super(Variable, self).is_parameter()

    @property
    @typemap
    def is_placeholder(self):
        '''
        Whether this variable is a placeholder.
        '''
        return super(Variable, self).is_placeholder()

    @property
    @typemap
    def is_sparse(self):
        '''
        Whether this variable is sparse.
        '''
        return super(Variable, self).is_sparse()

    # @typemap
    # def kind(self):
        # '''
        # kind
        

        # Returns:
            # `VariableKind`: text
        # '''
        # return super(Variable, self).kind()

    @property
    @typemap
    def name(self):
        '''
        The name of this variable.
        '''
        return super(Variable, self).name()

    @property
    @typemap
    def needs_gradient(self):
        '''
        Whether this variable needs gradients.
        '''
        return super(Variable, self).needs_gradient()

    @property
    @typemap
    def owner(self):
        '''
        The function this variable is an output of.
        '''
        if self.is_output() == False:
            raise RuntimeError('called owner() on a variable that is not an output variable')
        return super(Variable, self).owner()

    @property
    def shape(self):
        '''
        The shape of this variable as a tuple.
        '''
        return super(Variable, self).shape().dimensions()

    @property
    @typemap
    def uid(self):
        '''
        The internally generated unique name of the variable.
        '''
        return super(Variable, self).uid()

class Parameter(TensorOpsMixin, cntk_py.Parameter):
    '''
    A trainable parameter. It can be a scalar, vector, matrix, or tensor
    of floating point numbers that can be modified by a training
    procedure.

    Args:
       shape (`tuple`): the shape of the tensor holding the parameters
       init (`np.ndarray` or `list` or `float` or `int`): Initial value.
        If a numpy array is specified the shape argument is ignored and
        the tensor gets the shape of this argument.
       data_type (`np.float32 or np.float64`): data type of the values stored.
       device (`dev`): the device on which the values should reside.
       name (`str`): an optional name for this parameter

    Parameters are Variables and therefore they inherit all their methods.
    '''
    def __init__(self, shape=None, init=None, data_type=None,
            device=None, name=''):

        if data_type is None:
            if isinstance(init, np.ndarray):
                data_type = str(init.dtype)
            else:
                data_type = np.float32

        if init is None:
            init = 0

        if isinstance(init, (np.ndarray, list, float, int)):
            ndav = sanitize_value(shape, init, data_type, device)
            super(Parameter, self).__init__(ndav, name)
        else:
            shape = utils.sanitize_shape(shape)
            data_type  = utils.sanitize_dtype_cntk(data_type)
            super(Parameter, self).__init__(shape, data_type, init,
                    device, name)

    @property
    @typemap
    def value(self):
        '''
        NumPy array of the value
        '''
        return super(Parameter, self).value().to_numpy()

    @property
    def shape(self):
        '''
        The shape of this parameter as a tuple.
        '''
        return super(Parameter, self).shape().dimensions()

    @property
    def dtype(self):
        '''
        The NumPy type of this variable. 
        '''
        return sanitize_precision(self.get_data_type())

class Constant(TensorOpsMixin, cntk_py.Constant):
    '''
    A constant value. It can be a scalar, vector, matrix, or tensor
    of floating point numbers that cannot be modified.

    Constants are :class:`cntk.ops.Variable`s and therefore they inherit all their methods.

    Args:
       value (`np.ndarray` or `list` or `float` or `int`): Initial value.
       data_type (`np.float32 or np.float64`): data type to store the values as.
       device (`dev`): the device on which the values should reside.
       name (`str`): an optional name for this constant.
    '''
    def __init__(self, value=None, shape=None, data_type=None, device=None, name=''):

        if data_type is None:
            if isinstance(value, np.ndarray):
                data_type = str(value.dtype)
            else:
<<<<<<< HEAD
                data_type = np.float32
                
        ndav = sanitize_value(shape, value, data_type, device)
=======
                data_type = FLOAT_32

        ndav = _sanitize_value(shape, value, data_type, device)
>>>>>>> 38db9b0f
        super(Constant, self).__init__(ndav, name)

    #TODO how to expose Scalar ?
    
    @property
    @typemap
    def value(self):
        '''
        NumPy array of the value
        '''
        return super(Constant, self).value().to_numpy()

    @property
    def shape(self):
        '''
        The shape of this constant as tuple.
        '''
        return super(Constant, self).shape().dimensions()

    @property
    def dtype(self):
        '''
        The NumPy type of this variable. 
        '''
        return sanitize_precision(self.get_data_type())
<|MERGE_RESOLUTION|>--- conflicted
+++ resolved
@@ -224,15 +224,10 @@
             if isinstance(value, np.ndarray):
                 data_type = str(value.dtype)
             else:
-<<<<<<< HEAD
                 data_type = np.float32
                 
         ndav = sanitize_value(shape, value, data_type, device)
-=======
-                data_type = FLOAT_32
-
-        ndav = _sanitize_value(shape, value, data_type, device)
->>>>>>> 38db9b0f
+
         super(Constant, self).__init__(ndav, name)
 
     #TODO how to expose Scalar ?
